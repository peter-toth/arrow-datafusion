--- conflicted
+++ resolved
@@ -103,14 +103,11 @@
     AvroReadOptions, CsvReadOptions, NdJsonReadOptions, ParquetReadOptions,
 };
 
-<<<<<<< HEAD
 /// The default catalog name - this impacts what SQL queries use if not specified
 pub const DEFAULT_CATALOG: &str = "sdf";
 /// The default schema name - this impacts what SQL queries use if not specified
 pub const DEFAULT_SCHEMA: &str = "public";
 
-=======
->>>>>>> c5e2594e
 /// SessionContext is the main interface for executing queries with DataFusion. It stands for
 /// the connection between user and DataFusion/Ballista cluster.
 /// The context provides the following functionality
@@ -159,7 +156,7 @@
     /// Session start time
     session_start_time: DateTime<Utc>,
     /// Shared session state for the session
-    state: Arc<RwLock<SessionState>>,
+    pub state: Arc<RwLock<SessionState>>,
 }
 
 use lazy_static::lazy_static;
@@ -235,6 +232,79 @@
     })
 }
 
+use lazy_static::lazy_static;
+use std::sync::Mutex;
+
+lazy_static! {
+    /// Collect all definition-use dependencies (in the form catalog.schema.table) used by all statements
+    pub static ref DEF_USE_DEPS: Mutex<HashMap<String, HashSet<String>>> = Mutex::new(HashMap::new());
+     /// Collect all used catalog.schema.table names used in from or join for **this** statement
+    pub static ref USE_DEPS: Mutex<HashSet<String>> = Mutex::new(HashSet::new());
+}
+
+/// Return fully qualified name of a table reference
+fn qualify_table_reference(
+    table_reference: &TableReference,
+    catalog: &str,
+    schema: &str,
+) -> String {
+    if catalog == "" {
+        match table_reference {
+            TableReference::Bare { table } => format!("{}", table),
+            TableReference::Partial { schema, table } => {
+                format!("{}.{}", schema, table)
+            }
+            TableReference::Full {
+                catalog,
+                schema,
+                table,
+            } => format!("{}.{}.{}", catalog, schema, table),
+        }
+    } else {
+        match table_reference {
+            TableReference::Bare { table } => format!("{}.{}.{}", catalog, schema, table),
+            TableReference::Partial { schema, table } => {
+                format!("{}.{}.{}", catalog, schema, table)
+            }
+            TableReference::Full {
+                catalog,
+                schema,
+                table,
+            } => format!("{}.{}.{}", catalog, schema, table),
+        }
+    }
+}
+
+/// Return fully qualified name of a table name
+fn qualify_table_name(name: &str, catalog: &str, schema: &str) -> String {
+    if catalog == "" {
+        name.to_owned()
+    } else {
+        qualify_table_reference(&TableReference::from(name), catalog, schema)
+    }
+}
+
+/// Update definition-use chain with collected use dep
+fn update_def_use_and_return(
+    tr: TableReference,
+    state: SessionState,
+    result: Result<Arc<DataFrame>>,
+) -> Result<Arc<DataFrame>> {
+    let qn = qualify_table_reference(
+        &tr,
+        &state.config.default_catalog,
+        &state.config.default_schema,
+    );
+    result.and_then(|op| {
+        DEF_USE_DEPS
+            .lock()
+            .unwrap()
+            .insert(qn, USE_DEPS.lock().unwrap().clone());
+        USE_DEPS.lock().unwrap().clear();
+        Ok(op)
+    })
+}
+
 impl Default for SessionContext {
     fn default() -> Self {
         Self::new()
@@ -293,7 +363,11 @@
         }
     }
 
-<<<<<<< HEAD
+    /// Returns the time this session was created
+    pub fn session_start_time(&self) -> DateTime<Utc> {
+        self.session_start_time
+    }
+
     /// Creates a new session context using the provided session state.
     pub fn with_state_and_scope(
         state: SessionState,
@@ -309,11 +383,6 @@
             session_start_time: chrono::Utc::now(),
             state: Arc::new(RwLock::new(state)),
         }
-=======
-    /// Returns the time this session was created
-    pub fn session_start_time(&self) -> DateTime<Utc> {
-        self.session_start_time
->>>>>>> c5e2594e
     }
 
     /// Registers the [`RecordBatch`] as the specified table name
@@ -326,11 +395,7 @@
         let table_name = self.qualify_table_name(&table_name);
         // let table_name = table_name.to_owned();
         let table = MemTable::try_new(batch.schema(), vec![vec![batch]])?;
-<<<<<<< HEAD
-        self.register_table(table_name.as_str(), Arc::new(table))
-=======
         self.register_table(TableReference::Bare { table: table_name }, Arc::new(table))
->>>>>>> c5e2594e
     }
 
     /// Return the [RuntimeEnv] used to run queries with this [SessionContext]
@@ -366,10 +431,9 @@
     }
     /// Creates a [`DataFrame`] from a logical plan that will execute a SQL query.
     ///
-<<<<<<< HEAD
     /// This method is `async` because queries of type `CREATE EXTERNAL TABLE`
     /// might require the schema to be inferred.
-    pub async fn sql(&self, sql: &str) -> Result<Arc<DataFrame>> {
+    pub async fn sql(&self, sql: &str) -> Result<DataFrame> {
         let logical_plan = self.create_logical_plan(sql)?;
         self.plan(logical_plan).await
     }
@@ -378,18 +442,7 @@
     ///
     /// This method is `async` because queries of type `CREATE EXTERNAL TABLE`
     /// might require the schema to be inferred.
-    pub async fn plan(&self, plan: LogicalPlan) -> Result<Arc<DataFrame>> {
-=======
-    /// Note: This api implements DDL such as `CREATE TABLE` and `CREATE VIEW` with in memory
-    /// default implementations.
-    ///
-    /// If this is not desirable, consider using [`SessionState::create_logical_plan()`] which
-    /// does not mutate the state based on such statements.
-    pub async fn sql(&self, sql: &str) -> Result<DataFrame> {
-        // create a query planner
-        let plan = self.state().create_logical_plan(sql).await?;
-
->>>>>>> c5e2594e
+    pub async fn plan(&self, plan: LogicalPlan) -> Result<DataFrame> {
         match plan {
             LogicalPlan::CreateExternalTable(cmd) => {
                 self.create_external_table(&cmd).await
@@ -400,16 +453,8 @@
                 if_not_exists,
                 or_replace,
             }) => {
-<<<<<<< HEAD
-                let name = self.qualify_table_name(&name);
-                // println!("-- CREATE MEMORY TABLE {};", name);
-                let tr = TableReference::from(name.as_str());
-
-                let table = self.table(tr);
-=======
                 let input = Arc::try_unwrap(input).unwrap_or_else(|e| e.as_ref().clone());
                 let table = self.table(&name).await;
->>>>>>> c5e2594e
 
                 let result = match (if_not_exists, or_replace, table) {
                     (true, false, Ok(_)) => self.return_empty_dataframe(),
@@ -452,14 +497,7 @@
                 or_replace,
                 definition,
             }) => {
-<<<<<<< HEAD
-                let name = self.qualify_table_name(&name);
-                println!("-- CREATE VIEW {};", name);
-
-                let view = self.table(name.as_str());
-=======
                 let view = self.table(&name).await;
->>>>>>> c5e2594e
 
                 let result = match (or_replace, view) {
                     (true, Ok(_)) => {
@@ -532,23 +570,6 @@
                 // so for now, we default to default catalog
                 let tokens: Vec<&str> = schema_name.split('.').collect();
                 let (catalog, schema_name) = match tokens.len() {
-<<<<<<< HEAD
-                    1 => Ok((DEFAULT_CATALOG, schema_name.as_str())),
-                    2 => Ok((tokens[0], tokens[1])),
-                    _ => Err(DataFusionError::Execution(format!(
-                        "Unable to parse catalog from {}",
-                        schema_name
-                    ))),
-                }?;
-                // println!("-- CREATE SCHEMA {}.{};", catalog, schema_name);
-                let catalog = self.catalog(catalog).ok_or_else(|| {
-                    DataFusionError::Execution(format!(
-                        "Missing '{}' catalog",
-                        DEFAULT_CATALOG
-                    ))
-                })?;
-
-=======
                     1 => {
                         let state = self.state.read();
                         let name = &state.config.options.catalog.default_catalog;
@@ -575,7 +596,6 @@
                         )))
                     }
                 };
->>>>>>> c5e2594e
                 let schema = catalog.schema(schema_name);
 
                 match (if_not_exists, schema) {
@@ -631,19 +651,8 @@
         let table_provider: Arc<dyn TableProvider> =
             self.create_custom_table(cmd).await?;
 
-<<<<<<< HEAD
-        // let name = self.qualify_table_name(&cmd.name.as_str());
-        // println!("-- CREATE EXTERNAL TABLE {};", name);
-        let tr = TableReference::from(cmd.name.as_str());
-
-        let table = self.table(tr);
-        // OR
-        // let table = self.table(cmd.name.as_str());
+        let table = self.table(&cmd.name).await;
         let result = match (cmd.if_not_exists, table) {
-=======
-        let table = self.table(&cmd.name).await;
-        match (cmd.if_not_exists, table) {
->>>>>>> c5e2594e
             (true, Ok(_)) => self.return_empty_dataframe(),
             (_, Err(_)) => {
                 self.register_table(&cmd.name, table_provider)?;
@@ -1293,14 +1302,6 @@
 /// Configuration options for session context
 #[derive(Clone)]
 pub struct SessionConfig {
-<<<<<<< HEAD
-    /// Default catalog name for table resolution
-    pub default_catalog: String,
-    /// Default schema name for table resolution (not in ConfigOptions
-    /// due to `resolve_table_ref` which passes back references)
-    pub default_schema: String,
-=======
->>>>>>> c5e2594e
     /// Configuration options
     options: ConfigOptions,
     /// Opaque extensions.
@@ -2027,34 +2028,11 @@
 
 impl<'a> ContextProvider for SessionContextProvider<'a> {
     fn get_table_provider(&self, name: TableReference) -> Result<Arc<dyn TableSource>> {
-<<<<<<< HEAD
-        let resolved_ref = self.resolve_table_ref(name);
-
-        // collect dependencies
-        USE_DEPS.lock().unwrap().insert(format!(
-            "{}.{}.{}",
-            &resolved_ref.catalog, &resolved_ref.schema, &resolved_ref.table
-        ));
-
-        match self.schema_for_ref(resolved_ref) {
-            Ok(schema) => {
-                let provider = schema.table(resolved_ref.table).ok_or_else(|| {
-                    DataFusionError::Plan(format!(
-                        "table '{}.{}.{}' not found",
-                        resolved_ref.catalog, resolved_ref.schema, resolved_ref.table
-                    ))
-                })?;
-                Ok(provider_as_source(provider))
-            }
-            Err(e) => Err(e),
-        }
-=======
         let name = self.state.resolve_table_ref(name).to_string();
         self.tables
             .get(&name)
             .cloned()
             .ok_or_else(|| DataFusionError::Plan(format!("table '{name}' not found")))
->>>>>>> c5e2594e
     }
 
     fn get_function_meta(&self, name: &str) -> Option<Arc<ScalarUDF>> {
