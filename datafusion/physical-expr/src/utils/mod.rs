// Licensed to the Apache Software Foundation (ASF) under one
// or more contributor license agreements.  See the NOTICE file
// distributed with this work for additional information
// regarding copyright ownership.  The ASF licenses this file
// to you under the Apache License, Version 2.0 (the
// "License"); you may not use this file except in compliance
// with the License.  You may obtain a copy of the License at
//
//   http://www.apache.org/licenses/LICENSE-2.0
//
// Unless required by applicable law or agreed to in writing,
// software distributed under the License is distributed on an
// "AS IS" BASIS, WITHOUT WARRANTIES OR CONDITIONS OF ANY
// KIND, either express or implied.  See the License for the
// specific language governing permissions and limitations
// under the License.

mod guarantee;
pub use guarantee::{Guarantee, LiteralGuarantee};

use std::borrow::{Borrow, Cow};
use std::collections::{HashMap, HashSet};
use std::sync::Arc;

use crate::expressions::{BinaryExpr, Column};
use crate::{PhysicalExpr, PhysicalSortExpr};

use arrow::array::{make_array, Array, ArrayRef, BooleanArray, MutableArrayData};
use arrow::compute::{and_kleene, is_not_null, SlicesIterator};
use arrow::datatypes::SchemaRef;
use datafusion_common::tree_node::{
    Transformed, TreeNode, TreeNodeRecursion, TreeNodeTransformer, VisitRecursionIterator,
};
use datafusion_common::Result;
use datafusion_expr::Operator;

use itertools::Itertools;
use petgraph::graph::NodeIndex;
use petgraph::stable_graph::StableGraph;

/// Assume the predicate is in the form of CNF, split the predicate to a Vec of PhysicalExprs.
///
/// For example, split "a1 = a2 AND b1 <= b2 AND c1 != c2" into ["a1 = a2", "b1 <= b2", "c1 != c2"]
pub fn split_conjunction(
    predicate: &Arc<dyn PhysicalExpr>,
) -> Vec<&Arc<dyn PhysicalExpr>> {
    split_impl(Operator::And, predicate, vec![])
}

/// Assume the predicate is in the form of DNF, split the predicate to a Vec of PhysicalExprs.
///
/// For example, split "a1 = a2 OR b1 <= b2 OR c1 != c2" into ["a1 = a2", "b1 <= b2", "c1 != c2"]
pub fn split_disjunction(
    predicate: &Arc<dyn PhysicalExpr>,
) -> Vec<&Arc<dyn PhysicalExpr>> {
    split_impl(Operator::Or, predicate, vec![])
}

fn split_impl<'a>(
    operator: Operator,
    predicate: &'a Arc<dyn PhysicalExpr>,
    mut exprs: Vec<&'a Arc<dyn PhysicalExpr>>,
) -> Vec<&'a Arc<dyn PhysicalExpr>> {
    match predicate.as_any().downcast_ref::<BinaryExpr>() {
        Some(binary) if binary.op() == &operator => {
            let exprs = split_impl(operator, binary.left(), exprs);
            split_impl(operator, binary.right(), exprs)
        }
        Some(_) | None => {
            exprs.push(predicate);
            exprs
        }
    }
}

/// This function maps back requirement after ProjectionExec
/// to the Executor for its input.
// Specifically, `ProjectionExec` changes index of `Column`s in the schema of its input executor.
// This function changes requirement given according to ProjectionExec schema to the requirement
// according to schema of input executor to the ProjectionExec.
// For instance, Column{"a", 0} would turn to Column{"a", 1}. Please note that this function assumes that
// name of the Column is unique. If we have a requirement such that Column{"a", 0}, Column{"a", 1}.
// This function will produce incorrect result (It will only emit single Column as a result).
pub fn map_columns_before_projection(
    parent_required: &[Arc<dyn PhysicalExpr>],
    proj_exprs: &[(Arc<dyn PhysicalExpr>, String)],
) -> Vec<Arc<dyn PhysicalExpr>> {
    let column_mapping = proj_exprs
        .iter()
        .filter_map(|(expr, name)| {
            expr.as_any()
                .downcast_ref::<Column>()
                .map(|column| (name.clone(), column.clone()))
        })
        .collect::<HashMap<_, _>>();
    parent_required
        .iter()
        .filter_map(|r| {
            r.as_any()
                .downcast_ref::<Column>()
                .and_then(|c| column_mapping.get(c.name()))
        })
        .map(|e| Arc::new(e.clone()) as _)
        .collect()
}

/// This function returns all `Arc<dyn PhysicalExpr>`s inside the given
/// `PhysicalSortExpr` sequence.
pub fn convert_to_expr<T: Borrow<PhysicalSortExpr>>(
    sequence: impl IntoIterator<Item = T>,
) -> Vec<Arc<dyn PhysicalExpr>> {
    sequence
        .into_iter()
        .map(|elem| elem.borrow().expr.clone())
        .collect()
}

/// This function finds the indices of `targets` within `items` using strict
/// equality.
pub fn get_indices_of_exprs_strict<T: Borrow<Arc<dyn PhysicalExpr>>>(
    targets: impl IntoIterator<Item = T>,
    items: &[Arc<dyn PhysicalExpr>],
) -> Vec<usize> {
    targets
        .into_iter()
        .filter_map(|target| items.iter().position(|e| e.eq(target.borrow())))
        .collect()
}

#[derive(Clone, Debug)]
pub struct ExprTreeNode<T> {
    expr: Arc<dyn PhysicalExpr>,
    data: Option<T>,
    child_nodes: Vec<ExprTreeNode<T>>,
}

impl<T> ExprTreeNode<T> {
    pub fn new(expr: Arc<dyn PhysicalExpr>) -> Self {
        let children = expr.children();
        ExprTreeNode {
            expr,
            data: None,
            child_nodes: children.into_iter().map(Self::new).collect_vec(),
        }
    }

    pub fn expression(&self) -> &Arc<dyn PhysicalExpr> {
        &self.expr
    }

    pub fn children(&self) -> &[ExprTreeNode<T>] {
        &self.child_nodes
    }
}

impl<T: Clone> TreeNode for ExprTreeNode<T> {
<<<<<<< HEAD
    fn visit_children<F>(&self, f: &mut F) -> Result<TreeNodeRecursion>
    where
        F: FnMut(&Self) -> Result<TreeNodeRecursion>,
    {
        self.children().iter().for_each_till_continue(f)
=======
    fn children_nodes(&self) -> Vec<Cow<Self>> {
        self.children().iter().map(Cow::Borrowed).collect()
>>>>>>> bf0a39a7
    }

    fn map_children<F>(mut self, transform: F) -> Result<Self>
    where
        F: FnMut(Self) -> Result<Self>,
    {
        self.child_nodes = self
            .child_nodes
            .into_iter()
            .map(transform)
            .collect::<Result<Vec<_>>>()?;
        Ok(self)
    }

    fn transform_children<F>(&mut self, f: &mut F) -> Result<TreeNodeRecursion>
    where
        F: FnMut(&mut Self) -> Result<TreeNodeRecursion>,
    {
        self.child_nodes.iter_mut().for_each_till_continue(f)
    }
}

/// This struct facilitates the [TreeNodeTransformer] mechanism to convert a
/// [PhysicalExpr] tree into a DAEG (i.e. an expression DAG) by collecting
/// identical expressions in one node. Caller specifies the node type in the
/// DAEG via the `constructor` argument, which constructs nodes in the DAEG
/// from the [ExprTreeNode] ancillary object.
struct PhysicalExprDAEGBuilder<'a, T, F: Fn(&ExprTreeNode<NodeIndex>) -> Result<T>> {
    // The resulting DAEG (expression DAG).
    graph: StableGraph<T, usize>,
    // A vector of visited expression nodes and their corresponding node indices.
    visited_plans: Vec<(Arc<dyn PhysicalExpr>, NodeIndex)>,
    // A function to convert an input expression node to T.
    constructor: &'a F,
}

impl<'a, T, F: Fn(&ExprTreeNode<NodeIndex>) -> Result<T>> TreeNodeTransformer
    for PhysicalExprDAEGBuilder<'a, T, F>
{
    type Node = ExprTreeNode<NodeIndex>;

    fn pre_transform(&mut self, _node: &mut Self::Node) -> Result<TreeNodeRecursion> {
        Ok(TreeNodeRecursion::Continue)
    }

    // This method mutates an expression node by transforming it to a physical expression
    // and adding it to the graph. The method returns the mutated expression node.
    fn post_transform(
        &mut self,
        node: &mut ExprTreeNode<NodeIndex>,
    ) -> Result<TreeNodeRecursion> {
        // Get the expression associated with the input expression node.
        let expr = &node.expr;

        // Check if the expression has already been visited.
        let node_idx = match self.visited_plans.iter().find(|(e, _)| expr.eq(e)) {
            // If the expression has been visited, return the corresponding node index.
            Some((_, idx)) => *idx,
            // If the expression has not been visited, add a new node to the graph and
            // add edges to its child nodes. Add the visited expression to the vector
            // of visited expressions and return the newly created node index.
            None => {
                let node_idx = self.graph.add_node((self.constructor)(node)?);
                for expr_node in node.child_nodes.iter() {
                    self.graph.add_edge(node_idx, expr_node.data.unwrap(), 0);
                }
                self.visited_plans.push((expr.clone(), node_idx));
                node_idx
            }
        };
        // Set the data field of the input expression node to the corresponding node index.
        node.data = Some(node_idx);
        // Return the mutated expression node.
        Ok(TreeNodeRecursion::Continue)
    }
}

// A function that builds a directed acyclic graph of physical expression trees.
pub fn build_dag<T, F>(
    expr: Arc<dyn PhysicalExpr>,
    constructor: &F,
) -> Result<(NodeIndex, StableGraph<T, usize>)>
where
    F: Fn(&ExprTreeNode<NodeIndex>) -> Result<T>,
{
    // Create a new expression tree node from the input expression.
    let init = ExprTreeNode::new(expr);
    // Create a new `PhysicalExprDAEGBuilder` instance.
    let mut builder = PhysicalExprDAEGBuilder {
        graph: StableGraph::<T, usize>::new(),
        visited_plans: Vec::<(Arc<dyn PhysicalExpr>, NodeIndex)>::new(),
        constructor,
    };
    // Use the builder to transform the expression tree node into a DAG.
    let mut root = init;
    root.transform(&mut builder)?;
    // Return a tuple containing the root node index and the DAG.
    Ok((root.data.unwrap(), builder.graph))
}

/// Recursively extract referenced [`Column`]s within a [`PhysicalExpr`].
pub fn collect_columns(expr: &Arc<dyn PhysicalExpr>) -> HashSet<Column> {
    let mut columns = HashSet::<Column>::new();
    expr.visit_down(&mut |expr| {
        if let Some(column) = expr.as_any().downcast_ref::<Column>() {
            if !columns.iter().any(|c| c.eq(column)) {
                columns.insert(column.clone());
            }
        }
        Ok(TreeNodeRecursion::Continue)
    })
    // pre_visit always returns OK, so this will always too
    .expect("no way to return error during recursion");
    columns
}

/// Re-assign column indices referenced in predicate according to given schema.
/// This may be helpful when dealing with projections.
pub fn reassign_predicate_columns(
    pred: Arc<dyn PhysicalExpr>,
    schema: &SchemaRef,
    ignore_not_found: bool,
) -> Result<Arc<dyn PhysicalExpr>> {
    pred.transform_down_old(&|expr| {
        let expr_any = expr.as_any();

        if let Some(column) = expr_any.downcast_ref::<Column>() {
            let index = match schema.index_of(column.name()) {
                Ok(idx) => idx,
                Err(_) if ignore_not_found => usize::MAX,
                Err(e) => return Err(e.into()),
            };
            return Ok(Transformed::Yes(Arc::new(Column::new(
                column.name(),
                index,
            ))));
        }
        Ok(Transformed::No(expr))
    })
}

/// Reverses the ORDER BY expression, which is useful during equivalent window
/// expression construction. For instance, 'ORDER BY a ASC, NULLS LAST' turns into
/// 'ORDER BY a DESC, NULLS FIRST'.
pub fn reverse_order_bys(order_bys: &[PhysicalSortExpr]) -> Vec<PhysicalSortExpr> {
    order_bys
        .iter()
        .map(|e| PhysicalSortExpr {
            expr: e.expr.clone(),
            options: !e.options,
        })
        .collect()
}

/// Scatter `truthy` array by boolean mask. When the mask evaluates `true`, next values of `truthy`
/// are taken, when the mask evaluates `false` values null values are filled.
///
/// # Arguments
/// * `mask` - Boolean values used to determine where to put the `truthy` values
/// * `truthy` - All values of this array are to scatter according to `mask` into final result.
pub fn scatter(mask: &BooleanArray, truthy: &dyn Array) -> Result<ArrayRef> {
    let truthy = truthy.to_data();

    // update the mask so that any null values become false
    // (SlicesIterator doesn't respect nulls)
    let mask = and_kleene(mask, &is_not_null(mask)?)?;

    let mut mutable = MutableArrayData::new(vec![&truthy], true, mask.len());

    // the SlicesIterator slices only the true values. So the gaps left by this iterator we need to
    // fill with falsy values

    // keep track of how much is filled
    let mut filled = 0;
    // keep track of current position we have in truthy array
    let mut true_pos = 0;

    SlicesIterator::new(&mask).for_each(|(start, end)| {
        // the gap needs to be filled with nulls
        if start > filled {
            mutable.extend_nulls(start - filled);
        }
        // fill with truthy values
        let len = end - start;
        mutable.extend(0, true_pos, true_pos + len);
        true_pos += len;
        filled = end;
    });
    // the remaining part is falsy
    if filled < mask.len() {
        mutable.extend_nulls(mask.len() - filled);
    }

    let data = mutable.freeze();
    Ok(make_array(data))
}

/// Merge left and right sort expressions, checking for duplicates.
pub fn merge_vectors(
    left: &[PhysicalSortExpr],
    right: &[PhysicalSortExpr],
) -> Vec<PhysicalSortExpr> {
    left.iter()
        .cloned()
        .chain(right.iter().cloned())
        .unique()
        .collect()
}

#[cfg(test)]
mod tests {
    use std::fmt::{Display, Formatter};
    use std::sync::Arc;

    use super::*;
    use crate::expressions::{binary, cast, col, in_list, lit, Column, Literal};
    use crate::PhysicalSortExpr;

    use arrow_array::Int32Array;
    use arrow_schema::{DataType, Field, Schema};
    use datafusion_common::cast::{as_boolean_array, as_int32_array};
    use datafusion_common::{Result, ScalarValue};

    use petgraph::visit::Bfs;

    #[derive(Clone)]
    struct DummyProperty {
        expr_type: String,
    }

    /// This is a dummy node in the DAEG; it stores a reference to the actual
    /// [PhysicalExpr] as well as a dummy property.
    #[derive(Clone)]
    struct PhysicalExprDummyNode {
        pub expr: Arc<dyn PhysicalExpr>,
        pub property: DummyProperty,
    }

    impl Display for PhysicalExprDummyNode {
        fn fmt(&self, f: &mut Formatter<'_>) -> std::fmt::Result {
            write!(f, "{}", self.expr)
        }
    }

    fn make_dummy_node(node: &ExprTreeNode<NodeIndex>) -> Result<PhysicalExprDummyNode> {
        let expr = node.expression().clone();
        let dummy_property = if expr.as_any().is::<BinaryExpr>() {
            "Binary"
        } else if expr.as_any().is::<Column>() {
            "Column"
        } else if expr.as_any().is::<Literal>() {
            "Literal"
        } else {
            "Other"
        }
        .to_owned();
        Ok(PhysicalExprDummyNode {
            expr,
            property: DummyProperty {
                expr_type: dummy_property,
            },
        })
    }

    #[test]
    fn test_build_dag() -> Result<()> {
        let schema = Schema::new(vec![
            Field::new("0", DataType::Int32, true),
            Field::new("1", DataType::Int32, true),
            Field::new("2", DataType::Int32, true),
        ]);
        let expr = binary(
            cast(
                binary(
                    col("0", &schema)?,
                    Operator::Plus,
                    col("1", &schema)?,
                    &schema,
                )?,
                &schema,
                DataType::Int64,
            )?,
            Operator::Gt,
            binary(
                cast(col("2", &schema)?, &schema, DataType::Int64)?,
                Operator::Plus,
                lit(ScalarValue::Int64(Some(10))),
                &schema,
            )?,
            &schema,
        )?;
        let mut vector_dummy_props = vec![];
        let (root, graph) = build_dag(expr, &make_dummy_node)?;
        let mut bfs = Bfs::new(&graph, root);
        while let Some(node_index) = bfs.next(&graph) {
            let node = &graph[node_index];
            vector_dummy_props.push(node.property.clone());
        }

        assert_eq!(
            vector_dummy_props
                .iter()
                .filter(|property| property.expr_type == "Binary")
                .count(),
            3
        );
        assert_eq!(
            vector_dummy_props
                .iter()
                .filter(|property| property.expr_type == "Column")
                .count(),
            3
        );
        assert_eq!(
            vector_dummy_props
                .iter()
                .filter(|property| property.expr_type == "Literal")
                .count(),
            1
        );
        assert_eq!(
            vector_dummy_props
                .iter()
                .filter(|property| property.expr_type == "Other")
                .count(),
            2
        );
        Ok(())
    }

    #[test]
    fn test_convert_to_expr() -> Result<()> {
        let schema = Schema::new(vec![Field::new("a", DataType::UInt64, false)]);
        let sort_expr = vec![PhysicalSortExpr {
            expr: col("a", &schema)?,
            options: Default::default(),
        }];
        assert!(convert_to_expr(&sort_expr)[0].eq(&sort_expr[0].expr));
        Ok(())
    }

    #[test]
    fn test_get_indices_of_exprs_strict() {
        let list1: Vec<Arc<dyn PhysicalExpr>> = vec![
            Arc::new(Column::new("a", 0)),
            Arc::new(Column::new("b", 1)),
            Arc::new(Column::new("c", 2)),
            Arc::new(Column::new("d", 3)),
        ];
        let list2: Vec<Arc<dyn PhysicalExpr>> = vec![
            Arc::new(Column::new("b", 1)),
            Arc::new(Column::new("c", 2)),
            Arc::new(Column::new("a", 0)),
        ];
        assert_eq!(get_indices_of_exprs_strict(&list1, &list2), vec![2, 0, 1]);
        assert_eq!(get_indices_of_exprs_strict(&list2, &list1), vec![1, 2, 0]);
    }

    #[test]
    fn test_reassign_predicate_columns_in_list() {
        let int_field = Field::new("should_not_matter", DataType::Int64, true);
        let dict_field = Field::new(
            "id",
            DataType::Dictionary(Box::new(DataType::Int32), Box::new(DataType::Utf8)),
            true,
        );
        let schema_small = Arc::new(Schema::new(vec![dict_field.clone()]));
        let schema_big = Arc::new(Schema::new(vec![int_field, dict_field]));
        let pred = in_list(
            Arc::new(Column::new_with_schema("id", &schema_big).unwrap()),
            vec![lit(ScalarValue::Dictionary(
                Box::new(DataType::Int32),
                Box::new(ScalarValue::from("2")),
            ))],
            &false,
            &schema_big,
        )
        .unwrap();

        let actual = reassign_predicate_columns(pred, &schema_small, false).unwrap();

        let expected = in_list(
            Arc::new(Column::new_with_schema("id", &schema_small).unwrap()),
            vec![lit(ScalarValue::Dictionary(
                Box::new(DataType::Int32),
                Box::new(ScalarValue::from("2")),
            ))],
            &false,
            &schema_small,
        )
        .unwrap();

        assert_eq!(actual.as_ref(), expected.as_any());
    }

    #[test]
    fn test_collect_columns() -> Result<()> {
        let expr1 = Arc::new(Column::new("col1", 2)) as _;
        let mut expected = HashSet::new();
        expected.insert(Column::new("col1", 2));
        assert_eq!(collect_columns(&expr1), expected);

        let expr2 = Arc::new(Column::new("col2", 5)) as _;
        let mut expected = HashSet::new();
        expected.insert(Column::new("col2", 5));
        assert_eq!(collect_columns(&expr2), expected);

        let expr3 = Arc::new(BinaryExpr::new(expr1, Operator::Plus, expr2)) as _;
        let mut expected = HashSet::new();
        expected.insert(Column::new("col1", 2));
        expected.insert(Column::new("col2", 5));
        assert_eq!(collect_columns(&expr3), expected);
        Ok(())
    }

    #[test]
    fn scatter_int() -> Result<()> {
        let truthy = Arc::new(Int32Array::from(vec![1, 10, 11, 100]));
        let mask = BooleanArray::from(vec![true, true, false, false, true]);

        // the output array is expected to be the same length as the mask array
        let expected =
            Int32Array::from_iter(vec![Some(1), Some(10), None, None, Some(11)]);
        let result = scatter(&mask, truthy.as_ref())?;
        let result = as_int32_array(&result)?;

        assert_eq!(&expected, result);
        Ok(())
    }

    #[test]
    fn scatter_int_end_with_false() -> Result<()> {
        let truthy = Arc::new(Int32Array::from(vec![1, 10, 11, 100]));
        let mask = BooleanArray::from(vec![true, false, true, false, false, false]);

        // output should be same length as mask
        let expected =
            Int32Array::from_iter(vec![Some(1), None, Some(10), None, None, None]);
        let result = scatter(&mask, truthy.as_ref())?;
        let result = as_int32_array(&result)?;

        assert_eq!(&expected, result);
        Ok(())
    }

    #[test]
    fn scatter_with_null_mask() -> Result<()> {
        let truthy = Arc::new(Int32Array::from(vec![1, 10, 11]));
        let mask: BooleanArray = vec![Some(false), None, Some(true), Some(true), None]
            .into_iter()
            .collect();

        // output should treat nulls as though they are false
        let expected = Int32Array::from_iter(vec![None, None, Some(1), Some(10), None]);
        let result = scatter(&mask, truthy.as_ref())?;
        let result = as_int32_array(&result)?;

        assert_eq!(&expected, result);
        Ok(())
    }

    #[test]
    fn scatter_boolean() -> Result<()> {
        let truthy = Arc::new(BooleanArray::from(vec![false, false, false, true]));
        let mask = BooleanArray::from(vec![true, true, false, false, true]);

        // the output array is expected to be the same length as the mask array
        let expected = BooleanArray::from_iter(vec![
            Some(false),
            Some(false),
            None,
            None,
            Some(false),
        ]);
        let result = scatter(&mask, truthy.as_ref())?;
        let result = as_boolean_array(&result)?;

        assert_eq!(&expected, result);
        Ok(())
    }
}<|MERGE_RESOLUTION|>--- conflicted
+++ resolved
@@ -154,16 +154,8 @@
 }
 
 impl<T: Clone> TreeNode for ExprTreeNode<T> {
-<<<<<<< HEAD
-    fn visit_children<F>(&self, f: &mut F) -> Result<TreeNodeRecursion>
-    where
-        F: FnMut(&Self) -> Result<TreeNodeRecursion>,
-    {
-        self.children().iter().for_each_till_continue(f)
-=======
     fn children_nodes(&self) -> Vec<Cow<Self>> {
         self.children().iter().map(Cow::Borrowed).collect()
->>>>>>> bf0a39a7
     }
 
     fn map_children<F>(mut self, transform: F) -> Result<Self>
