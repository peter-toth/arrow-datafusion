--- conflicted
+++ resolved
@@ -37,16 +37,9 @@
 unicode_expressions = []
 
 [dependencies]
-<<<<<<< HEAD
 lazy_static = "1.4.0"
-arrow = { version = "25.0.0", default-features = false }
-datafusion-common = { path = "../common", version = "13.0.0" }
-datafusion-expr = { path = "../expr", version = "13.0.0" }
-sqlparser = "0.26"
-regex = "1"
-=======
 arrow = { version = "27.0.0", default-features = false }
 datafusion-common = { path = "../common", version = "14.0.0" }
 datafusion-expr = { path = "../expr", version = "14.0.0" }
 sqlparser = "0.27"
->>>>>>> 123ca224
+regex = "1"