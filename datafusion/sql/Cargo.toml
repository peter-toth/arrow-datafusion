--- conflicted
+++ resolved
@@ -37,19 +37,12 @@
 unicode_expressions = []
 
 [dependencies]
-<<<<<<< HEAD
 lazy_static = "1.4.0"
-arrow = { version = "27.0.0", default-features = false }
-datafusion-common = { path = "../common", version = "14.0.0" }
-datafusion-expr = { path = "../expr", version = "14.0.0" }
+arrow-schema = "28.0.0"
+datafusion-common = { path = "../common", version = "15.0.0" }
+datafusion-expr = { path = "../expr", version = "15.0.0" }
 sqlparser = "0.27"
 regex = "1"
 once_cell = "1.16.0"
 log = "0.4.0"
-env_logger = "0.9.0"
-=======
-arrow-schema = "28.0.0"
-datafusion-common = { path = "../common", version = "15.0.0" }
-datafusion-expr = { path = "../expr", version = "15.0.0" }
-sqlparser = "0.27"
->>>>>>> cedb05ae
+env_logger = "0.9.0"