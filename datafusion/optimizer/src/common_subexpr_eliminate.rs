// Licensed to the Apache Software Foundation (ASF) under one
// or more contributor license agreements.  See the NOTICE file
// distributed with this work for additional information
// regarding copyright ownership.  The ASF licenses this file
// to you under the Apache License, Version 2.0 (the
// "License"); you may not use this file except in compliance
// with the License.  You may obtain a copy of the License at
//
//   http://www.apache.org/licenses/LICENSE-2.0
//
// Unless required by applicable law or agreed to in writing,
// software distributed under the License is distributed on an
// "AS IS" BASIS, WITHOUT WARRANTIES OR CONDITIONS OF ANY
// KIND, either express or implied.  See the License for the
// specific language governing permissions and limitations
// under the License.

//! [`CommonSubexprEliminate`] to avoid redundant computation of common sub-expressions

use std::collections::{BTreeSet, HashMap};
use std::hash::{BuildHasher, Hash, Hasher, RandomState};
use std::sync::Arc;

use crate::{OptimizerConfig, OptimizerRule};

use crate::optimizer::ApplyOrder;
use crate::utils::NamePreserver;
use datafusion_common::alias::AliasGenerator;
use datafusion_common::hash_utils::combine_hashes;
use datafusion_common::tree_node::{
    Transformed, TreeNode, TreeNodeRecursion, TreeNodeRewriter, TreeNodeVisitor,
};
use datafusion_common::{
    internal_datafusion_err, qualified_name, Column, DFSchema, DFSchemaRef, Result,
};
use datafusion_expr::expr::Alias;
use datafusion_expr::logical_plan::tree_node::unwrap_arc;
use datafusion_expr::logical_plan::{
    Aggregate, Filter, LogicalPlan, Projection, Sort, Window,
};
use datafusion_expr::{col, Expr, ExprSchemable};
use indexmap::IndexMap;

const CSE_PREFIX: &str = "__common_expr";

/// Identifier that represents a subexpression tree.
///
/// An identifier should (ideally) be able to "hash", "accumulate", "equal" and "have no
/// collision (as low as possible)"
#[derive(Clone, Copy, Debug, Eq, PartialEq)]
struct Identifier<'n> {
    hash: u64,
    expr: &'n Expr,
}

impl<'n> Identifier<'n> {
    fn new(expr: &'n Expr, random_state: &RandomState) -> Self {
        let mut hasher = random_state.build_hasher();
        expr.hash_node(&mut hasher);
        let hash = hasher.finish();
        Self { hash, expr }
    }

    fn combine(mut self, other: Option<Self>) -> Self {
        other.map_or(self, |other_id| {
            self.hash = combine_hashes(self.hash, other_id.hash);
            self
        })
    }
}

impl Hash for Identifier<'_> {
    fn hash<H: Hasher>(&self, state: &mut H) {
        state.write_u64(self.hash);
    }
}

/// A cache that contains the postorder index and the identifier of expression tree nodes
/// by the preorder index of the nodes.
///
/// This cache is filled by `ExprIdentifierVisitor` during the first traversal and is used
/// by `CommonSubexprRewriter` during the second traversal.
///
/// The purpose of this cache is to quickly find the identifier of a node during the
/// second traversal.
///
/// Elements in this array are added during `f_down` so the indexes represent the preorder
/// index of expression nodes and thus element 0 belongs to the root of the expression
/// tree.
/// The elements of the array are tuples that contain:
/// - Postorder index that belongs to the preorder index. Assigned during `f_up`, start
///   from 0.
/// - Identifier of the expression. If empty (`""`), expr should not be considered for
///   CSE.
///
/// # Example
/// An expression like `(a + b)` would have the following `IdArray`:
/// ```text
/// [
///   (2, "a + b"),
///   (1, "a"),
///   (0, "b")
/// ]
/// ```
type IdArray<'n> = Vec<(usize, Option<Identifier<'n>>)>;

/// A map that contains the number of occurrences of expressions by their identifiers.
type ExprStats<'n> = HashMap<Identifier<'n>, usize>;

/// A map that contains the common expressions and their alias extracted during the
/// second, rewriting traversal.
type CommonExprs<'n> = IndexMap<Identifier<'n>, (Expr, String)>;

/// Performs Common Sub-expression Elimination optimization.
///
/// This optimization improves query performance by computing expressions that
/// appear more than once and reusing those results rather than re-computing the
/// same value
///
/// Currently only common sub-expressions within a single `LogicalPlan` are
/// eliminated.
///
/// # Example
///
/// Given a projection that computes the same expensive expression
/// multiple times such as parsing as string as a date with `to_date` twice:
///
/// ```text
/// ProjectionExec(expr=[extract (day from to_date(c1)), extract (year from to_date(c1))])
/// ```
///
/// This optimization will rewrite the plan to compute the common expression once
/// using a new `ProjectionExec` and then rewrite the original expressions to
/// refer to that new column.
///
/// ```text
/// ProjectionExec(exprs=[extract (day from new_col), extract (year from new_col)]) <-- reuse here
///   ProjectionExec(exprs=[to_date(c1) as new_col]) <-- compute to_date once
/// ```
pub struct CommonSubexprEliminate {
    random_state: RandomState,
}

impl CommonSubexprEliminate {
    pub fn new() -> Self {
        Self {
            random_state: RandomState::new(),
        }
    }

    /// Returns the identifier list for each element in `exprs` and a flag to indicate if
    /// rewrite phase of CSE make sense.
    ///
    /// Returns and array with 1 element for each input expr in `exprs`
    ///
    /// Each element is itself the result of [`CommonSubexprEliminate::expr_to_identifier`] for that expr
    /// (e.g. the identifiers for each node in the tree)
    fn to_arrays<'n>(
        &self,
        exprs: &'n [Expr],
        expr_stats: &mut ExprStats<'n>,
        expr_mask: ExprMask,
    ) -> Result<(bool, Vec<IdArray<'n>>)> {
        let mut found_common = false;
        exprs
            .iter()
            .map(|e| {
                let mut id_array = vec![];
                self.expr_to_identifier(e, expr_stats, &mut id_array, expr_mask)
                    .map(|fc| {
                        found_common |= fc;

                        id_array
                    })
            })
            .collect::<Result<Vec<_>>>()
            .map(|id_arrays| (found_common, id_arrays))
    }

    /// Go through an expression tree and generate identifier for every node in this tree.
    fn expr_to_identifier<'n>(
        &self,
        expr: &'n Expr,
        expr_stats: &mut ExprStats<'n>,
        id_array: &mut IdArray<'n>,
        expr_mask: ExprMask,
    ) -> Result<bool> {
        // Don't consider volatile expressions for CSE.
        Ok(if expr.is_volatile()? {
            false
        } else {
            let mut visitor = ExprIdentifierVisitor {
                expr_stats,
                id_array,
                visit_stack: vec![],
                down_index: 0,
                up_index: 0,
                expr_mask,
                random_state: &self.random_state,
                found_common: false,
            };
            expr.visit(&mut visitor)?;

            visitor.found_common
        })
    }

    /// Rewrites `exprs_list` with common sub-expressions replaced with a new
    /// column.
    ///
    /// `common_exprs` is updated with any sub expressions that were replaced.
    ///
    /// Returns the rewritten expressions
    fn rewrite_exprs_list<'n>(
        &self,
        exprs_list: Vec<Vec<Expr>>,
        arrays_list: Vec<Vec<IdArray<'n>>>,
        expr_stats: &ExprStats<'n>,
        common_exprs: &mut CommonExprs<'n>,
        alias_generator: &AliasGenerator,
    ) -> Result<Transformed<Vec<Vec<Expr>>>> {
        let mut transformed = false;
        exprs_list
            .into_iter()
            .zip(arrays_list.iter())
            .map(|(exprs, arrays)| {
                exprs
                    .into_iter()
                    .zip(arrays.iter())
                    .map(|(expr, id_array)| {
                        let replaced = replace_common_expr(
                            expr,
                            id_array,
                            expr_stats,
                            common_exprs,
                            alias_generator,
                        )?;
                        // remember if this expression was actually replaced
                        transformed |= replaced.transformed;
                        Ok(replaced.data)
                    })
                    .collect::<Result<Vec<_>>>()
            })
            .collect::<Result<Vec<_>>>()
            .map(|rewritten_exprs_list| {
                // propagate back transformed information
                Transformed::new_transformed(rewritten_exprs_list, transformed)
            })
    }

    /// Rewrites the expression in `exprs_list` with common sub-expressions
    /// replaced with a new colum and adds a ProjectionExec on top of `input`
    /// which computes any replaced common sub-expressions.
    ///
    /// Returns a tuple of:
    /// 1. The rewritten expressions
    /// 2. A `LogicalPlan::Projection` with input of `input` that computes any
    ///    common sub-expressions that were used
    fn rewrite_expr(
        &self,
        exprs_list: Vec<Vec<Expr>>,
        arrays_list: Vec<Vec<IdArray>>,
        input: LogicalPlan,
        expr_stats: &ExprStats,
        config: &dyn OptimizerConfig,
    ) -> Result<Transformed<(Vec<Vec<Expr>>, LogicalPlan)>> {
        let mut transformed = false;
        let mut common_exprs = CommonExprs::new();

        let rewrite_exprs = self.rewrite_exprs_list(
            exprs_list,
            arrays_list,
            expr_stats,
            &mut common_exprs,
            &config.alias_generator(),
        )?;
        transformed |= rewrite_exprs.transformed;

        let new_input = self.rewrite(input, config)?;
        transformed |= new_input.transformed;
        let mut new_input = new_input.data;

        if !common_exprs.is_empty() {
            assert!(transformed);
            new_input = build_common_expr_project_plan(new_input, common_exprs)?;
        }

        // return the transformed information

        Ok(Transformed::new_transformed(
            (rewrite_exprs.data, new_input),
            transformed,
        ))
    }

    fn try_optimize_proj(
        &self,
        projection: Projection,
        config: &dyn OptimizerConfig,
    ) -> Result<Transformed<LogicalPlan>> {
        let Projection {
            expr,
            input,
            schema,
            ..
        } = projection;
        let input = unwrap_arc(input);
        self.try_unary_plan(expr, input, config)?
            .map_data(|(new_expr, new_input)| {
                Projection::try_new_with_schema(new_expr, Arc::new(new_input), schema)
                    .map(LogicalPlan::Projection)
            })
    }
    fn try_optimize_sort(
        &self,
        sort: Sort,
        config: &dyn OptimizerConfig,
    ) -> Result<Transformed<LogicalPlan>> {
        let Sort { expr, input, fetch } = sort;
        let input = unwrap_arc(input);
        let new_sort = self.try_unary_plan(expr, input, config)?.update_data(
            |(new_expr, new_input)| {
                LogicalPlan::Sort(Sort {
                    expr: new_expr,
                    input: Arc::new(new_input),
                    fetch,
                })
            },
        );
        Ok(new_sort)
    }

    fn try_optimize_filter(
        &self,
        filter: Filter,
        config: &dyn OptimizerConfig,
    ) -> Result<Transformed<LogicalPlan>> {
        let Filter {
            predicate, input, ..
        } = filter;
        let input = unwrap_arc(input);
        let expr = vec![predicate];
        self.try_unary_plan(expr, input, config)?
            .transform_data(|(mut new_expr, new_input)| {
                assert_eq!(new_expr.len(), 1); // passed in vec![predicate]
                let new_predicate = new_expr.pop().unwrap();
                Ok(Filter::remove_aliases(new_predicate)?
                    .update_data(|new_predicate| (new_predicate, new_input)))
            })?
            .map_data(|(new_predicate, new_input)| {
                Filter::try_new(new_predicate, Arc::new(new_input))
                    .map(LogicalPlan::Filter)
            })
    }

    fn try_optimize_window(
        &self,
        window: Window,
        config: &dyn OptimizerConfig,
    ) -> Result<Transformed<LogicalPlan>> {
        // collect all window expressions from any number of LogicalPlanWindow
        let (mut window_exprs, mut window_schemas, mut plan) =
            get_consecutive_window_exprs(window);

        let mut found_common = false;
        let mut expr_stats = ExprStats::new();
        let arrays_per_window = window_exprs
            .iter()
            .map(|window_expr| {
                self.to_arrays(window_expr, &mut expr_stats, ExprMask::Normal)
                    .map(|(fc, id_arrays)| {
                        found_common |= fc;

                        id_arrays
                    })
            })
            .collect::<Result<Vec<_>>>()?;

        if found_common {
            // save the original names
            let name_preserver = NamePreserver::new(&plan);
            let mut saved_names = window_exprs
                .iter()
                .map(|exprs| {
                    exprs
                        .iter()
                        .map(|expr| name_preserver.save(expr))
                        .collect::<Result<Vec<_>>>()
                })
                .collect::<Result<Vec<_>>>()?;

            assert_eq!(window_exprs.len(), arrays_per_window.len());
            let num_window_exprs = window_exprs.len();
            let rewritten_window_exprs = self.rewrite_expr(
                window_exprs.clone(),
                arrays_per_window,
                plan,
                &expr_stats,
                config,
            )?;
            let transformed = rewritten_window_exprs.transformed;
            assert!(transformed);

            let (mut new_expr, new_input) = rewritten_window_exprs.data;

            let mut plan = new_input;

            // Construct consecutive window operator, with their corresponding new
            // window expressions.
            //
            // Note this iterates over, `new_expr` and `saved_names` which are the
            // same length, in reverse order
            assert_eq!(num_window_exprs, new_expr.len());
            assert_eq!(num_window_exprs, saved_names.len());
            while let (Some(new_window_expr), Some(saved_names)) =
                (new_expr.pop(), saved_names.pop())
            {
                assert_eq!(new_window_expr.len(), saved_names.len());

                // Rename re-written window expressions with original name, to
                // preserve the output schema
                let new_window_expr = new_window_expr
                    .into_iter()
                    .zip(saved_names.into_iter())
                    .map(|(new_window_expr, saved_name)| {
                        saved_name.restore(new_window_expr)
                    })
                    .collect::<Result<Vec<_>>>()?;
                plan = LogicalPlan::Window(Window::try_new(
                    new_window_expr,
                    Arc::new(plan),
                )?);
            }

            Ok(Transformed::new_transformed(plan, transformed))
        } else {
            while let (Some(window_expr), Some(schema)) =
                (window_exprs.pop(), window_schemas.pop())
            {
                plan = LogicalPlan::Window(Window {
                    input: Arc::new(plan),
                    window_expr,
                    schema,
                });
            }

            Ok(Transformed::no(plan))
        }
    }

    fn try_optimize_aggregate(
        &self,
        aggregate: Aggregate,
        config: &dyn OptimizerConfig,
    ) -> Result<Transformed<LogicalPlan>> {
        let Aggregate {
            group_expr,
            aggr_expr,
            input,
            schema: orig_schema,
            ..
        } = aggregate;
        // track transformed information
        let mut transformed = false;

        let name_perserver = NamePreserver::new_for_projection();
        let saved_names = aggr_expr
            .iter()
            .map(|expr| name_perserver.save(expr))
            .collect::<Result<Vec<_>>>()?;

        let mut expr_stats = ExprStats::new();
        // rewrite inputs
        let (group_found_common, group_arrays) =
            self.to_arrays(&group_expr, &mut expr_stats, ExprMask::Normal)?;
        let (aggr_found_common, aggr_arrays) =
            self.to_arrays(&aggr_expr, &mut expr_stats, ExprMask::Normal)?;
        let (new_aggr_expr, new_group_expr, new_input) =
            if group_found_common || aggr_found_common {
                // rewrite both group exprs and aggr_expr
                let rewritten = self.rewrite_expr(
                    vec![group_expr.clone(), aggr_expr.clone()],
                    vec![group_arrays, aggr_arrays],
                    unwrap_arc(input),
                    &expr_stats,
                    config,
                )?;
                assert!(rewritten.transformed);
                transformed |= rewritten.transformed;
                let (mut new_expr, new_input) = rewritten.data;

                // note the reversed pop order.
                let new_aggr_expr = pop_expr(&mut new_expr)?;
                let new_group_expr = pop_expr(&mut new_expr)?;

                (new_aggr_expr, new_group_expr, Arc::new(new_input))
            } else {
                (aggr_expr, group_expr, input)
            };

        // create potential projection on top
        let mut expr_stats = ExprStats::new();
        let (aggr_found_common, aggr_arrays) = self.to_arrays(
            &new_aggr_expr,
            &mut expr_stats,
            ExprMask::NormalAndAggregates,
        )?;
        if aggr_found_common {
            let mut common_exprs = CommonExprs::new();
            let mut rewritten_exprs = self.rewrite_exprs_list(
                vec![new_aggr_expr.clone()],
                vec![aggr_arrays],
                &expr_stats,
                &mut common_exprs,
                &config.alias_generator(),
            )?;
            assert!(rewritten_exprs.transformed);
            let rewritten = pop_expr(&mut rewritten_exprs.data)?;

            assert!(!common_exprs.is_empty());
            let mut agg_exprs = common_exprs
                .into_values()
                .map(|(expr, expr_alias)| expr.alias(expr_alias))
                .collect::<Vec<_>>();

            let new_input_schema = Arc::clone(new_input.schema());
            let mut proj_exprs = vec![];
            for expr in &new_group_expr {
                extract_expressions(expr, &new_input_schema, &mut proj_exprs)?
            }
            for (expr_rewritten, expr_orig) in rewritten.into_iter().zip(new_aggr_expr) {
                if expr_rewritten == expr_orig {
                    if let Expr::Alias(Alias { expr, name, .. }) = expr_rewritten {
                        agg_exprs.push(expr.alias(&name));
                        proj_exprs.push(Expr::Column(Column::from_name(name)));
                    } else {
                        let expr_alias = config.alias_generator().next(CSE_PREFIX);
                        let (qualifier, field) =
                            expr_rewritten.to_field(&new_input_schema)?;
                        let out_name = qualified_name(qualifier.as_ref(), field.name());

                        agg_exprs.push(expr_rewritten.alias(&expr_alias));
                        proj_exprs.push(
                            Expr::Column(Column::from_name(expr_alias)).alias(out_name),
                        );
                    }
                } else {
                    proj_exprs.push(expr_rewritten);
                }
            }

            let agg = LogicalPlan::Aggregate(Aggregate::try_new(
                new_input,
                new_group_expr,
                agg_exprs,
            )?);

            Projection::try_new(proj_exprs, Arc::new(agg))
                .map(LogicalPlan::Projection)
                .map(Transformed::yes)
        } else {
            // TODO: How exactly can the name or the schema change in this case?
            //  In theory `new_aggr_expr` and `new_group_expr` are either the original expressions or they were crafted via `rewrite_expr()`, that keeps the original expression names.
            //  If this is really needed can we have UT for it?
            // Alias aggregation expressions if they have changed
            let new_aggr_expr = new_aggr_expr
                .into_iter()
                .zip(saved_names.into_iter())
                .map(|(new_expr, saved_name)| saved_name.restore(new_expr))
                .collect::<Result<Vec<Expr>>>()?;
            // Since group_expr may have changed, schema may also. Use try_new method.
            let new_agg = if transformed {
                Aggregate::try_new(new_input, new_group_expr, new_aggr_expr)?
            } else {
                Aggregate::try_new_with_schema(
                    new_input,
                    new_group_expr,
                    new_aggr_expr,
                    orig_schema,
                )?
            };
            let new_agg = LogicalPlan::Aggregate(new_agg);

            Ok(Transformed::new_transformed(new_agg, transformed))
        }
    }

    /// Rewrites the expr list and input to remove common subexpressions
    ///
    /// # Parameters
    ///
    /// * `exprs`: List of expressions in the node
    /// * `input`: input plan (that produces the columns referred to in `exprs`)
    ///
    /// # Return value
    ///
    ///  Returns `(rewritten_exprs, new_input)`. `new_input` is either:
    ///
    /// 1. The original `input` of no common subexpressions were extracted
    /// 2. A newly added projection on top of the original input
    /// that computes the common subexpressions
    fn try_unary_plan(
        &self,
        expr: Vec<Expr>,
        input: LogicalPlan,
        config: &dyn OptimizerConfig,
    ) -> Result<Transformed<(Vec<Expr>, LogicalPlan)>> {
        let mut expr_stats = ExprStats::new();
        let (found_common, id_arrays) =
            self.to_arrays(&expr, &mut expr_stats, ExprMask::Normal)?;

        if found_common {
            let rewritten = self.rewrite_expr(
                vec![expr.clone()],
                vec![id_arrays],
                input,
                &expr_stats,
                config,
            )?;
            assert!(rewritten.transformed);
            rewritten.map_data(|(mut new_expr, new_input)| {
                assert_eq!(new_expr.len(), 1);
                Ok((new_expr.pop().unwrap(), new_input))
            })
        } else {
            Ok(Transformed::no((expr, input)))
        }
    }
}

/// Get all window expressions inside the consecutive window operators.
///
/// Returns the window expressions, and the input to the deepest child
/// LogicalPlan.
///
/// For example, if the input widnow looks like
///
/// ```text
///   LogicalPlan::Window(exprs=[a, b, c])
///     LogicalPlan::Window(exprs=[d])
///       InputPlan
/// ```
///
/// Returns:
/// *  `window_exprs`: `[[a, b, c], [d]]`
/// * InputPlan
///
/// Consecutive window expressions may refer to same complex expression.
///
/// If same complex expression is referred more than once by subsequent
/// `WindowAggr`s, we can cache complex expression by evaluating it with a
/// projection before the first WindowAggr.
///
/// This enables us to cache complex expression "c3+c4" for following plan:
///
/// ```text
/// WindowAggr: windowExpr=[[sum(c9) ORDER BY [c3 + c4] RANGE BETWEEN UNBOUNDED PRECEDING AND CURRENT ROW]]
/// --WindowAggr: windowExpr=[[sum(c9) ORDER BY [c3 + c4] RANGE BETWEEN UNBOUNDED PRECEDING AND CURRENT ROW]]
/// ```
///
/// where, it is referred once by each `WindowAggr` (total of 2) in the plan.
fn get_consecutive_window_exprs(
    window: Window,
) -> (Vec<Vec<Expr>>, Vec<DFSchemaRef>, LogicalPlan) {
    let mut window_exprs = vec![];
    let mut window_schemas = vec![];
    let mut plan = LogicalPlan::Window(window);
    while let LogicalPlan::Window(Window {
        input,
        window_expr,
        schema,
    }) = plan
    {
        window_exprs.push(window_expr);
        window_schemas.push(schema);

        plan = unwrap_arc(input);
    }
    (window_exprs, window_schemas, plan)
}

impl OptimizerRule for CommonSubexprEliminate {
    fn supports_rewrite(&self) -> bool {
        true
    }

    fn apply_order(&self) -> Option<ApplyOrder> {
        Some(ApplyOrder::TopDown)
    }

    fn rewrite(
        &self,
        plan: LogicalPlan,
        config: &dyn OptimizerConfig,
    ) -> Result<Transformed<LogicalPlan>> {
        let original_schema = Arc::clone(plan.schema());

        let optimized_plan = match plan {
            LogicalPlan::Projection(proj) => self.try_optimize_proj(proj, config)?,
            LogicalPlan::Sort(sort) => self.try_optimize_sort(sort, config)?,
            LogicalPlan::Filter(filter) => self.try_optimize_filter(filter, config)?,
            LogicalPlan::Window(window) => self.try_optimize_window(window, config)?,
            LogicalPlan::Aggregate(agg) => self.try_optimize_aggregate(agg, config)?,
            LogicalPlan::Join(_)
            | LogicalPlan::CrossJoin(_)
            | LogicalPlan::Repartition(_)
            | LogicalPlan::Union(_)
            | LogicalPlan::TableScan(_)
            | LogicalPlan::Values(_)
            | LogicalPlan::EmptyRelation(_)
            | LogicalPlan::Subquery(_)
            | LogicalPlan::SubqueryAlias(_)
            | LogicalPlan::Limit(_)
            | LogicalPlan::Ddl(_)
            | LogicalPlan::Explain(_)
            | LogicalPlan::Analyze(_)
            | LogicalPlan::Statement(_)
            | LogicalPlan::DescribeTable(_)
            | LogicalPlan::Distinct(_)
            | LogicalPlan::Extension(_)
            | LogicalPlan::Dml(_)
            | LogicalPlan::Copy(_)
            | LogicalPlan::Unnest(_)
            | LogicalPlan::RecursiveQuery(_)
            | LogicalPlan::Prepare(_) => {
                // ApplyOrder::TopDown handles recursion
                Transformed::no(plan)
            }
        };

        // If we rewrote the plan, ensure the schema stays the same
        if optimized_plan.transformed && optimized_plan.data.schema() != &original_schema
        {
            optimized_plan.map_data(|optimized_plan| {
                build_recover_project_plan(&original_schema, optimized_plan)
            })
        } else {
            Ok(optimized_plan)
        }
    }

    fn name(&self) -> &str {
        "common_sub_expression_eliminate"
    }
}

impl Default for CommonSubexprEliminate {
    fn default() -> Self {
        Self::new()
    }
}

fn pop_expr(new_expr: &mut Vec<Vec<Expr>>) -> Result<Vec<Expr>> {
    new_expr
        .pop()
        .ok_or_else(|| internal_datafusion_err!("Failed to pop expression"))
}

/// Build the "intermediate" projection plan that evaluates the extracted common
/// expressions.
///
/// # Arguments
/// input: the input plan
///
/// common_exprs: which common subexpressions were used (and thus are added to
/// intermediate projection)
///
/// expr_stats: the set of common subexpressions
fn build_common_expr_project_plan(
    input: LogicalPlan,
    common_exprs: CommonExprs,
) -> Result<LogicalPlan> {
    let mut fields_set = BTreeSet::new();
    let mut project_exprs = common_exprs
        .into_values()
        .map(|(expr, expr_alias)| {
            fields_set.insert(expr_alias.clone());
            Ok(expr.alias(expr_alias))
        })
        .collect::<Result<Vec<_>>>()?;

    for (qualifier, field) in input.schema().iter() {
        if fields_set.insert(qualified_name(qualifier, field.name())) {
            project_exprs.push(Expr::from((qualifier, field)));
        }
    }

    Projection::try_new(project_exprs, Arc::new(input)).map(LogicalPlan::Projection)
}

/// Build the projection plan to eliminate unnecessary columns produced by
/// the "intermediate" projection plan built in [build_common_expr_project_plan].
///
/// This is required to keep the schema the same for plans that pass the input
/// on to the output, such as `Filter` or `Sort`.
fn build_recover_project_plan(
    schema: &DFSchema,
    input: LogicalPlan,
) -> Result<LogicalPlan> {
    let col_exprs = schema.iter().map(Expr::from).collect();
    Projection::try_new(col_exprs, Arc::new(input)).map(LogicalPlan::Projection)
}

fn extract_expressions(
    expr: &Expr,
    schema: &DFSchema,
    result: &mut Vec<Expr>,
) -> Result<()> {
    if let Expr::GroupingSet(groupings) = expr {
        for e in groupings.distinct_expr() {
            let (qualifier, field) = e.to_field(schema)?;
            let col = Column::new(qualifier, field.name());
            result.push(Expr::Column(col))
        }
    } else {
        let (qualifier, field) = expr.to_field(schema)?;
        let col = Column::new(qualifier, field.name());
        result.push(Expr::Column(col));
    }

    Ok(())
}

/// Which type of [expressions](Expr) should be considered for rewriting?
#[derive(Debug, Clone, Copy)]
enum ExprMask {
    /// Ignores:
    ///
    /// - [`Literal`](Expr::Literal)
    /// - [`Columns`](Expr::Column)
    /// - [`ScalarVariable`](Expr::ScalarVariable)
    /// - [`Alias`](Expr::Alias)
    /// - [`Sort`](Expr::Sort)
    /// - [`Wildcard`](Expr::Wildcard)
    /// - [`AggregateFunction`](Expr::AggregateFunction)
    Normal,

    /// Like [`Normal`](Self::Normal), but includes [`AggregateFunction`](Expr::AggregateFunction).
    NormalAndAggregates,
}

impl ExprMask {
    fn ignores(&self, expr: &Expr) -> bool {
        let is_normal_minus_aggregates = matches!(
            expr,
            Expr::Literal(..)
                | Expr::Column(..)
                | Expr::ScalarVariable(..)
                | Expr::Alias(..)
                | Expr::Sort { .. }
                | Expr::Wildcard { .. }
        );

        let is_aggr = matches!(expr, Expr::AggregateFunction(..));

        match self {
            Self::Normal => is_normal_minus_aggregates || is_aggr,
            Self::NormalAndAggregates => is_normal_minus_aggregates,
        }
    }
}

/// Go through an expression tree and generate identifiers for each subexpression.
///
/// An identifier contains information of the expression itself and its sub-expression.
/// This visitor implementation use a stack `visit_stack` to track traversal, which
/// lets us know when a sub-tree's visiting is finished. When `pre_visit` is called
/// (traversing to a new node), an `EnterMark` and an `ExprItem` will be pushed into stack.
/// And try to pop out a `EnterMark` on leaving a node (`f_up()`). All `ExprItem`
/// before the first `EnterMark` is considered to be sub-tree of the leaving node.
///
/// This visitor also records identifier in `id_array`. Makes the following traverse
/// pass can get the identifier of a node without recalculate it. We assign each node
/// in the expr tree a series number, start from 1, maintained by `series_number`.
/// Series number represents the order we left (`f_up()`) a node. Has the property
/// that child node's series number always smaller than parent's. While `id_array` is
/// organized in the order we enter (`f_down()`) a node. `node_count` helps us to
/// get the index of `id_array` for each node.
///
/// `Expr` without sub-expr (column, literal etc.) will not have identifier
/// because they should not be recognized as common sub-expr.
struct ExprIdentifierVisitor<'a, 'n> {
    // statistics of expressions
    expr_stats: &'a mut ExprStats<'n>,
    // cache to speed up second traversal
    id_array: &'a mut IdArray<'n>,
    // inner states
    visit_stack: Vec<VisitRecord<'n>>,
    // preorder index, start from 0.
    down_index: usize,
    // postorder index, start from 0.
    up_index: usize,
    // which expression should be skipped?
    expr_mask: ExprMask,
    // a `RandomState` to generate hashes during the first traversal
    random_state: &'a RandomState,
    // a flag to indicate that common expression found
    found_common: bool,
}

/// Record item that used when traversing a expression tree.
enum VisitRecord<'n> {
    /// `usize` postorder index assigned in `f-down`(). Starts from 0.
    EnterMark(usize),
    /// the node's children were skipped => jump to f_up on same node
    JumpMark,
    /// Accumulated identifier of sub expression.
    ExprItem(Identifier<'n>),
}

impl<'n> ExprIdentifierVisitor<'_, 'n> {
    /// Find the first `EnterMark` in the stack, and accumulates every `ExprItem`
    /// before it.
    fn pop_enter_mark(&mut self) -> Option<(usize, Option<Identifier<'n>>)> {
        let mut expr_id = None;

        while let Some(item) = self.visit_stack.pop() {
            match item {
                VisitRecord::EnterMark(idx) => {
                    return Some((idx, expr_id));
                }
                VisitRecord::ExprItem(id) => {
                    expr_id = Some(id.combine(expr_id));
                }
                VisitRecord::JumpMark => return None,
            }
        }
        unreachable!("Enter mark should paired with node number");
    }
}

impl<'n> TreeNodeVisitor<'n> for ExprIdentifierVisitor<'_, 'n> {
    type Node = Expr;

    fn f_down(&mut self, expr: &'n Expr) -> Result<TreeNodeRecursion> {
        // TODO: consider non-volatile sub-expressions for CSE
        // TODO: consider surely executed children of "short circuited"s for CSE

        // If an expression can short circuit its children then don't consider it for CSE
        // (https://github.com/apache/arrow-datafusion/issues/8814).
        if expr.short_circuits() {
            self.visit_stack.push(VisitRecord::JumpMark);

            return Ok(TreeNodeRecursion::Jump);
        }

        self.id_array.push((0, None));
        self.visit_stack
            .push(VisitRecord::EnterMark(self.down_index));
        self.down_index += 1;

        Ok(TreeNodeRecursion::Continue)
    }

    fn f_up(&mut self, expr: &'n Expr) -> Result<TreeNodeRecursion> {
        let Some((down_index, sub_expr_id)) = self.pop_enter_mark() else {
            return Ok(TreeNodeRecursion::Continue);
        };

        let expr_id = Identifier::new(expr, self.random_state).combine(sub_expr_id);

        self.id_array[down_index].0 = self.up_index;
        if !self.expr_mask.ignores(expr) {
            self.id_array[down_index].1 = Some(expr_id);
            let count = self.expr_stats.entry(expr_id).or_insert(0);
            *count += 1;
            if *count > 1 {
                self.found_common = true;
            }
        }
        self.visit_stack.push(VisitRecord::ExprItem(expr_id));
        self.up_index += 1;

        Ok(TreeNodeRecursion::Continue)
    }
}

/// Rewrite expression by replacing detected common sub-expression with
/// the corresponding temporary column name. That column contains the
/// evaluate result of replaced expression.
struct CommonSubexprRewriter<'a, 'n> {
    // statistics of expressions
    expr_stats: &'a ExprStats<'n>,
    // cache to speed up second traversal
    id_array: &'a IdArray<'n>,
    // common expression, that are replaced during the second traversal, are collected to
    // this map
    common_exprs: &'a mut CommonExprs<'n>,
    // preorder index, starts from 0.
    down_index: usize,
    // how many aliases have we seen so far
    alias_counter: usize,
    // alias generator for extracted common expressions
    alias_generator: &'a AliasGenerator,
}

impl TreeNodeRewriter for CommonSubexprRewriter<'_, '_> {
    type Node = Expr;

    fn f_down(&mut self, expr: Expr) -> Result<Transformed<Expr>> {
        if matches!(expr, Expr::Alias(_)) {
            self.alias_counter += 1;
        }

        // The `CommonSubexprRewriter` relies on `ExprIdentifierVisitor` to generate
        // the `id_array`, which records the expr's identifier used to rewrite expr. So if we
        // skip an expr in `ExprIdentifierVisitor`, we should skip it here, too.
        if expr.short_circuits() {
            return Ok(Transformed::new(expr, false, TreeNodeRecursion::Jump));
        }

        let (up_index, expr_id) = self.id_array[self.down_index];
        self.down_index += 1;

        // skip `Expr`s without identifier (empty identifier).
        let Some(expr_id) = expr_id else {
            return Ok(Transformed::no(expr));
        };

        let count = self.expr_stats.get(&expr_id).unwrap();
        if *count > 1 {
            // step index to skip all sub-node (which has smaller series number).
            while self.down_index < self.id_array.len()
                && self.id_array[self.down_index].0 < up_index
            {
                self.down_index += 1;
            }

            let expr_name = expr.display_name()?;
            let (_, expr_alias) = self.common_exprs.entry(expr_id).or_insert_with(|| {
                let expr_alias = self.alias_generator.next(CSE_PREFIX);
                (expr, expr_alias)
            });

            // alias the expressions without an `Alias` ancestor node
            let rewritten = if self.alias_counter > 0 {
                col(expr_alias.clone())
            } else {
                self.alias_counter += 1;
                col(expr_alias.clone()).alias(expr_name)
            };

            Ok(Transformed::new(rewritten, true, TreeNodeRecursion::Jump))
        } else {
            Ok(Transformed::no(expr))
        }
    }

    fn f_up(&mut self, expr: Expr) -> Result<Transformed<Self::Node>> {
        if matches!(expr, Expr::Alias(_)) {
            self.alias_counter -= 1
        }

        Ok(Transformed::no(expr))
    }
}

/// Replace common sub-expression in `expr` with the corresponding temporary
/// column name, updating `common_exprs` with any replaced expressions
fn replace_common_expr<'n>(
    expr: Expr,
    id_array: &IdArray<'n>,
    expr_stats: &ExprStats<'n>,
    common_exprs: &mut CommonExprs<'n>,
    alias_generator: &AliasGenerator,
) -> Result<Transformed<Expr>> {
    if id_array.is_empty() {
        Ok(Transformed::no(expr))
    } else {
        expr.rewrite(&mut CommonSubexprRewriter {
            expr_stats,
            id_array,
            common_exprs,
            down_index: 0,
            alias_counter: 0,
            alias_generator,
        })
    }
}

#[cfg(test)]
mod test {
    use std::collections::HashSet;
    use std::iter;

    use arrow::datatypes::{DataType, Field, Schema};
    use datafusion_expr::expr::AggregateFunction;
    use datafusion_expr::logical_plan::{table_scan, JoinType};
<<<<<<< HEAD
    use datafusion_expr::{
        avg, lit, logical_plan::builder::LogicalPlanBuilder, BinaryExpr,
    };
=======

>>>>>>> d32747d0
    use datafusion_expr::{
        grouping_set, AccumulatorFactoryFunction, AggregateUDF, Signature,
        SimpleAggregateUDF, Volatility,
    };
    use datafusion_expr::{lit, logical_plan::builder::LogicalPlanBuilder};

    use crate::optimizer::OptimizerContext;
    use crate::test::*;
    use datafusion_expr::test::function_stub::{avg, sum};

    use super::*;

    fn assert_non_optimized_plan_eq(
        expected: &str,
        plan: LogicalPlan,
        config: Option<&dyn OptimizerConfig>,
    ) {
        assert_eq!(expected, format!("{plan:?}"), "Unexpected starting plan");
        let optimizer = CommonSubexprEliminate::new();
        let default_config = OptimizerContext::new();
        let config = config.unwrap_or(&default_config);
        let optimized_plan = optimizer.rewrite(plan, config).unwrap();
        assert!(!optimized_plan.transformed, "unexpectedly optimize plan");
        let optimized_plan = optimized_plan.data;
        assert_eq!(
            expected,
            format!("{optimized_plan:?}"),
            "Unexpected optimized plan"
        );
    }

    fn assert_optimized_plan_eq(
        expected: &str,
        plan: LogicalPlan,
        config: Option<&dyn OptimizerConfig>,
    ) {
        let optimizer = CommonSubexprEliminate::new();
        let default_config = OptimizerContext::new();
        let config = config.unwrap_or(&default_config);
        let optimized_plan = optimizer.rewrite(plan, config).unwrap();
        assert!(optimized_plan.transformed, "failed to optimize plan");
        let optimized_plan = optimized_plan.data;
        let formatted_plan = format!("{optimized_plan:?}");
        assert_eq!(expected, formatted_plan);
    }

    #[test]
    fn id_array_visitor() -> Result<()> {
        let optimizer = CommonSubexprEliminate::new();

        let a_plus_1 = col("a") + lit(1);
        let avg_c = avg(col("c"));
        let sum_a_plus_1 = sum(a_plus_1);
        let sum_a_plus_1_minus_avg_c = sum_a_plus_1 - avg_c;
        let expr = sum_a_plus_1_minus_avg_c * lit(2);

        let Expr::BinaryExpr(BinaryExpr {
            left: sum_a_plus_1_minus_avg_c,
            ..
        }) = &expr
        else {
            panic!("Cannot extract subexpression reference")
        };
        let Expr::BinaryExpr(BinaryExpr {
            left: sum_a_plus_1,
            right: avg_c,
            ..
        }) = sum_a_plus_1_minus_avg_c.as_ref()
        else {
            panic!("Cannot extract subexpression reference")
        };
        let Expr::AggregateFunction(AggregateFunction {
            args: a_plus_1_vec, ..
        }) = sum_a_plus_1.as_ref()
        else {
            panic!("Cannot extract subexpression reference")
        };
        let a_plus_1 = &a_plus_1_vec.as_slice()[0];

        // skip aggregates
        let mut id_array = vec![];
        optimizer.expr_to_identifier(
            &expr,
            &mut ExprStats::new(),
            &mut id_array,
            ExprMask::Normal,
        )?;

        // Collect distinct hashes and set them to 0 in `id_array`
        fn collect_hashes(id_array: &mut IdArray) -> HashSet<u64> {
            id_array
                .iter_mut()
                .flat_map(|(_, expr_id_option)| {
                    expr_id_option.as_mut().map(|expr_id| {
                        let hash = expr_id.hash;
                        expr_id.hash = 0;
                        hash
                    })
                })
                .collect::<HashSet<_>>()
        }

        let hashes = collect_hashes(&mut id_array);
        assert_eq!(hashes.len(), 3);

        let expected = vec![
<<<<<<< HEAD
            (
                8,
                Some(Identifier {
                    hash: 0,
                    expr: &expr,
                }),
            ),
            (
                6,
                Some(Identifier {
                    hash: 0,
                    expr: sum_a_plus_1_minus_avg_c,
                }),
            ),
            (3, None),
            (
                2,
                Some(Identifier {
                    hash: 0,
                    expr: a_plus_1,
                }),
            ),
            (0, None),
            (1, None),
            (5, None),
            (4, None),
            (7, None),
        ];
=======
            (8, "{(sum(a + Int32(1)) - avg(c)) * Int32(2)|{Int32(2)}|{sum(a + Int32(1)) - avg(c)|{avg(c)|{c}}|{sum(a + Int32(1))|{a + Int32(1)|{Int32(1)}|{a}}}}}"),
            (6, "{sum(a + Int32(1)) - avg(c)|{avg(c)|{c}}|{sum(a + Int32(1))|{a + Int32(1)|{Int32(1)}|{a}}}}"),
            (3, ""),
            (2, "{a + Int32(1)|{Int32(1)}|{a}}"),
            (0, ""),
            (1, ""),
            (5, ""),
            (4, ""),
            (7, "")
        ]
        .into_iter()
        .map(|(number, id)| (number, id.into()))
        .collect::<Vec<_>>();
>>>>>>> d32747d0
        assert_eq!(expected, id_array);

        // include aggregates
        let mut id_array = vec![];
        optimizer.expr_to_identifier(
            &expr,
            &mut ExprStats::new(),
            &mut id_array,
            ExprMask::NormalAndAggregates,
        )?;

        let hashes = collect_hashes(&mut id_array);
        assert_eq!(hashes.len(), 5);

        let expected = vec![
<<<<<<< HEAD
            (
                8,
                Some(Identifier {
                    hash: 0,
                    expr: &expr,
                }),
            ),
            (
                6,
                Some(Identifier {
                    hash: 0,
                    expr: sum_a_plus_1_minus_avg_c,
                }),
            ),
            (
                3,
                Some(Identifier {
                    hash: 0,
                    expr: sum_a_plus_1,
                }),
            ),
            (
                2,
                Some(Identifier {
                    hash: 0,
                    expr: a_plus_1,
                }),
            ),
            (0, None),
            (1, None),
            (
                5,
                Some(Identifier {
                    hash: 0,
                    expr: avg_c,
                }),
            ),
            (4, None),
            (7, None),
        ];
=======
            (8, "{(sum(a + Int32(1)) - avg(c)) * Int32(2)|{Int32(2)}|{sum(a + Int32(1)) - avg(c)|{avg(c)|{c}}|{sum(a + Int32(1))|{a + Int32(1)|{Int32(1)}|{a}}}}}"),
            (6, "{sum(a + Int32(1)) - avg(c)|{avg(c)|{c}}|{sum(a + Int32(1))|{a + Int32(1)|{Int32(1)}|{a}}}}"),
            (3, "{sum(a + Int32(1))|{a + Int32(1)|{Int32(1)}|{a}}}"),
            (2, "{a + Int32(1)|{Int32(1)}|{a}}"),
            (0, ""),
            (1, ""),
            (5, "{avg(c)|{c}}"),
            (4, ""),
            (7, "")
        ]
        .into_iter()
        .map(|(number, id)| (number, id.into()))
        .collect::<Vec<_>>();
>>>>>>> d32747d0
        assert_eq!(expected, id_array);

        Ok(())
    }

    #[test]
    fn tpch_q1_simplified() -> Result<()> {
        // SQL:
        //  select
        //      sum(a * (1 - b)),
        //      sum(a * (1 - b) * (1 + c))
        //  from T;
        //
        // The manual assembled logical plan don't contains the outermost `Projection`.

        let table_scan = test_table_scan()?;

        let plan = LogicalPlanBuilder::from(table_scan)
            .aggregate(
                iter::empty::<Expr>(),
                vec![
                    sum(col("a") * (lit(1) - col("b"))),
                    sum((col("a") * (lit(1) - col("b"))) * (lit(1) + col("c"))),
                ],
            )?
            .build()?;

        let expected = "Aggregate: groupBy=[[]], aggr=[[sum(__common_expr_1 AS test.a * Int32(1) - test.b), sum(__common_expr_1 AS test.a * Int32(1) - test.b * (Int32(1) + test.c))]]\
        \n  Projection: test.a * (Int32(1) - test.b) AS __common_expr_1, test.a, test.b, test.c\
        \n    TableScan: test";

        assert_optimized_plan_eq(expected, plan, None);

        Ok(())
    }

    #[test]
    fn nested_aliases() -> Result<()> {
        let table_scan = test_table_scan()?;

        let plan = LogicalPlanBuilder::from(table_scan.clone())
            .project(vec![
                (col("a") + col("b") - col("c")).alias("alias1") * (col("a") + col("b")),
                col("a") + col("b"),
            ])?
            .build()?;

        let expected = "Projection: __common_expr_1 - test.c AS alias1 * __common_expr_1 AS test.a + test.b, __common_expr_1 AS test.a + test.b\
        \n  Projection: test.a + test.b AS __common_expr_1, test.a, test.b, test.c\
        \n    TableScan: test";

        assert_optimized_plan_eq(expected, plan, None);

        Ok(())
    }

    #[test]
    fn aggregate() -> Result<()> {
        let table_scan = test_table_scan()?;

        let return_type = DataType::UInt32;
        let accumulator: AccumulatorFactoryFunction = Arc::new(|_| unimplemented!());
        let udf_agg = |inner: Expr| {
            Expr::AggregateFunction(datafusion_expr::expr::AggregateFunction::new_udf(
                Arc::new(AggregateUDF::from(SimpleAggregateUDF::new_with_signature(
                    "my_agg",
                    Signature::exact(vec![DataType::UInt32], Volatility::Stable),
                    return_type.clone(),
                    accumulator.clone(),
                    vec![Field::new("value", DataType::UInt32, true)],
                ))),
                vec![inner],
                false,
                None,
                None,
                None,
            ))
        };

        // test: common aggregates
        let plan = LogicalPlanBuilder::from(table_scan.clone())
            .aggregate(
                iter::empty::<Expr>(),
                vec![
                    // common: avg(col("a"))
                    avg(col("a")).alias("col1"),
                    avg(col("a")).alias("col2"),
                    // no common
                    avg(col("b")).alias("col3"),
                    avg(col("c")),
                    // common: udf_agg(col("a"))
                    udf_agg(col("a")).alias("col4"),
                    udf_agg(col("a")).alias("col5"),
                    // no common
                    udf_agg(col("b")).alias("col6"),
                    udf_agg(col("c")),
                ],
            )?
            .build()?;

        let expected = "Projection: __common_expr_1 AS col1, __common_expr_1 AS col2, col3, __common_expr_3 AS avg(test.c), __common_expr_2 AS col4, __common_expr_2 AS col5, col6, __common_expr_4 AS my_agg(test.c)\
        \n  Aggregate: groupBy=[[]], aggr=[[avg(test.a) AS __common_expr_1, my_agg(test.a) AS __common_expr_2, avg(test.b) AS col3, avg(test.c) AS __common_expr_3, my_agg(test.b) AS col6, my_agg(test.c) AS __common_expr_4]]\
        \n    TableScan: test";

        assert_optimized_plan_eq(expected, plan, None);

        // test: trafo after aggregate
        let plan = LogicalPlanBuilder::from(table_scan.clone())
            .aggregate(
                iter::empty::<Expr>(),
                vec![
                    lit(1) + avg(col("a")),
                    lit(1) - avg(col("a")),
                    lit(1) + udf_agg(col("a")),
                    lit(1) - udf_agg(col("a")),
                ],
            )?
            .build()?;

        let expected = "Projection: Int32(1) + __common_expr_1 AS avg(test.a), Int32(1) - __common_expr_1 AS avg(test.a), Int32(1) + __common_expr_2 AS my_agg(test.a), Int32(1) - __common_expr_2 AS my_agg(test.a)\
        \n  Aggregate: groupBy=[[]], aggr=[[avg(test.a) AS __common_expr_1, my_agg(test.a) AS __common_expr_2]]\
        \n    TableScan: test";

        assert_optimized_plan_eq(expected, plan, None);

        // test: transformation before aggregate
        let plan = LogicalPlanBuilder::from(table_scan.clone())
            .aggregate(
                iter::empty::<Expr>(),
                vec![
                    avg(lit(1u32) + col("a")).alias("col1"),
                    udf_agg(lit(1u32) + col("a")).alias("col2"),
                ],
            )?
            .build()?;

        let expected ="Aggregate: groupBy=[[]], aggr=[[avg(__common_expr_1) AS col1, my_agg(__common_expr_1) AS col2]]\
        \n  Projection: UInt32(1) + test.a AS __common_expr_1, test.a, test.b, test.c\
        \n    TableScan: test";

        assert_optimized_plan_eq(expected, plan, None);

        // test: common between agg and group
        let plan = LogicalPlanBuilder::from(table_scan.clone())
            .aggregate(
                vec![lit(1u32) + col("a")],
                vec![
                    avg(lit(1u32) + col("a")).alias("col1"),
                    udf_agg(lit(1u32) + col("a")).alias("col2"),
                ],
            )?
            .build()?;

        let expected = "Aggregate: groupBy=[[__common_expr_1 AS UInt32(1) + test.a]], aggr=[[avg(__common_expr_1) AS col1, my_agg(__common_expr_1) AS col2]]\
        \n  Projection: UInt32(1) + test.a AS __common_expr_1, test.a, test.b, test.c\
        \n    TableScan: test";

        assert_optimized_plan_eq(expected, plan, None);

        // test: all mixed
        let plan = LogicalPlanBuilder::from(table_scan)
            .aggregate(
                vec![lit(1u32) + col("a")],
                vec![
                    (lit(1u32) + avg(lit(1u32) + col("a"))).alias("col1"),
                    (lit(1u32) - avg(lit(1u32) + col("a"))).alias("col2"),
                    avg(lit(1u32) + col("a")),
                    (lit(1u32) + udf_agg(lit(1u32) + col("a"))).alias("col3"),
                    (lit(1u32) - udf_agg(lit(1u32) + col("a"))).alias("col4"),
                    udf_agg(lit(1u32) + col("a")),
                ],
            )?
            .build()?;

        let expected = "Projection: UInt32(1) + test.a, UInt32(1) + __common_expr_2 AS col1, UInt32(1) - __common_expr_2 AS col2, __common_expr_4 AS avg(UInt32(1) + test.a), UInt32(1) + __common_expr_3 AS col3, UInt32(1) - __common_expr_3 AS col4, __common_expr_5 AS my_agg(UInt32(1) + test.a)\
        \n  Aggregate: groupBy=[[__common_expr_1 AS UInt32(1) + test.a]], aggr=[[avg(__common_expr_1) AS __common_expr_2, my_agg(__common_expr_1) AS __common_expr_3, avg(__common_expr_1 AS UInt32(1) + test.a) AS __common_expr_4, my_agg(__common_expr_1 AS UInt32(1) + test.a) AS __common_expr_5]]\
        \n    Projection: UInt32(1) + test.a AS __common_expr_1, test.a, test.b, test.c\
        \n      TableScan: test";

        assert_optimized_plan_eq(expected, plan, None);

        Ok(())
    }

    #[test]
    fn aggregate_with_relations_and_dots() -> Result<()> {
        let schema = Schema::new(vec![Field::new("col.a", DataType::UInt32, false)]);
        let table_scan = table_scan(Some("table.test"), &schema, None)?.build()?;

        let col_a = Expr::Column(Column::new(Some("table.test"), "col.a"));

        let plan = LogicalPlanBuilder::from(table_scan)
            .aggregate(
                vec![col_a.clone()],
                vec![
                    (lit(1u32) + avg(lit(1u32) + col_a.clone())),
                    avg(lit(1u32) + col_a),
                ],
            )?
            .build()?;

        let expected = "Projection: table.test.col.a, UInt32(1) + __common_expr_2 AS avg(UInt32(1) + table.test.col.a), __common_expr_2 AS avg(UInt32(1) + table.test.col.a)\
        \n  Aggregate: groupBy=[[table.test.col.a]], aggr=[[avg(__common_expr_1 AS UInt32(1) + table.test.col.a) AS __common_expr_2]]\
        \n    Projection: UInt32(1) + table.test.col.a AS __common_expr_1, table.test.col.a\
        \n      TableScan: table.test";

        assert_optimized_plan_eq(expected, plan, None);

        Ok(())
    }

    #[test]
    fn subexpr_in_same_order() -> Result<()> {
        let table_scan = test_table_scan()?;

        let plan = LogicalPlanBuilder::from(table_scan)
            .project(vec![
                (lit(1) + col("a")).alias("first"),
                (lit(1) + col("a")).alias("second"),
            ])?
            .build()?;

        let expected = "Projection: __common_expr_1 AS first, __common_expr_1 AS second\
        \n  Projection: Int32(1) + test.a AS __common_expr_1, test.a, test.b, test.c\
        \n    TableScan: test";

        assert_optimized_plan_eq(expected, plan, None);

        Ok(())
    }

    #[test]
    fn subexpr_in_different_order() -> Result<()> {
        let table_scan = test_table_scan()?;

        let plan = LogicalPlanBuilder::from(table_scan)
            .project(vec![lit(1) + col("a"), col("a") + lit(1)])?
            .build()?;

        let expected = "Projection: Int32(1) + test.a, test.a + Int32(1)\
        \n  TableScan: test";

        assert_non_optimized_plan_eq(expected, plan, None);

        Ok(())
    }

    #[test]
    fn cross_plans_subexpr() -> Result<()> {
        let table_scan = test_table_scan()?;

        let plan = LogicalPlanBuilder::from(table_scan)
            .project(vec![lit(1) + col("a"), col("a")])?
            .project(vec![lit(1) + col("a")])?
            .build()?;

        let expected = "Projection: Int32(1) + test.a\
        \n  Projection: Int32(1) + test.a, test.a\
        \n    TableScan: test";

        assert_non_optimized_plan_eq(expected, plan, None);
        Ok(())
    }

    fn test_identifier(hash: u64, expr: &Expr) -> Identifier {
        Identifier { hash, expr }
    }

    #[test]
    fn redundant_project_fields() {
        let table_scan = test_table_scan().unwrap();
        let c_plus_a = col("c") + col("a");
        let b_plus_a = col("b") + col("a");
        let common_exprs_1 = CommonExprs::from([
            (
                test_identifier(0, &c_plus_a),
                (c_plus_a.clone(), format!("{CSE_PREFIX}_1")),
            ),
            (
                test_identifier(1, &b_plus_a),
                (b_plus_a.clone(), format!("{CSE_PREFIX}_2")),
            ),
        ]);
        let c_plus_a_2 = col(format!("{CSE_PREFIX}_1"));
        let b_plus_a_2 = col(format!("{CSE_PREFIX}_2"));
        let common_exprs_2 = CommonExprs::from([
            (
                test_identifier(3, &c_plus_a_2),
                (c_plus_a_2.clone(), format!("{CSE_PREFIX}_3")),
            ),
            (
                test_identifier(4, &b_plus_a_2),
                (b_plus_a_2.clone(), format!("{CSE_PREFIX}_4")),
            ),
        ]);
        let project = build_common_expr_project_plan(table_scan, common_exprs_1).unwrap();
        let project_2 = build_common_expr_project_plan(project, common_exprs_2).unwrap();

        let mut field_set = BTreeSet::new();
        for name in project_2.schema().field_names() {
            assert!(field_set.insert(name));
        }
    }

    #[test]
    fn redundant_project_fields_join_input() {
        let table_scan_1 = test_table_scan_with_name("test1").unwrap();
        let table_scan_2 = test_table_scan_with_name("test2").unwrap();
        let join = LogicalPlanBuilder::from(table_scan_1)
            .join(table_scan_2, JoinType::Inner, (vec!["a"], vec!["a"]), None)
            .unwrap()
            .build()
            .unwrap();
        let c_plus_a = col("test1.c") + col("test1.a");
        let b_plus_a = col("test1.b") + col("test1.a");
        let common_exprs_1 = CommonExprs::from([
            (
                test_identifier(0, &c_plus_a),
                (c_plus_a.clone(), format!("{CSE_PREFIX}_1")),
            ),
            (
                test_identifier(1, &b_plus_a),
                (b_plus_a.clone(), format!("{CSE_PREFIX}_2")),
            ),
        ]);
        let c_plus_a_2 = col(format!("{CSE_PREFIX}_1"));
        let b_plus_a_2 = col(format!("{CSE_PREFIX}_2"));
        let common_exprs_2 = CommonExprs::from([
            (
                test_identifier(3, &c_plus_a_2),
                (c_plus_a_2.clone(), format!("{CSE_PREFIX}_3")),
            ),
            (
                test_identifier(4, &b_plus_a_2),
                (b_plus_a_2.clone(), format!("{CSE_PREFIX}_4")),
            ),
        ]);
        let project = build_common_expr_project_plan(join, common_exprs_1).unwrap();
        let project_2 = build_common_expr_project_plan(project, common_exprs_2).unwrap();

        let mut field_set = BTreeSet::new();
        for name in project_2.schema().field_names() {
            assert!(field_set.insert(name));
        }
    }

    #[test]
    fn eliminated_subexpr_datatype() {
        use datafusion_expr::cast;

        let schema = Schema::new(vec![
            Field::new("a", DataType::UInt64, false),
            Field::new("b", DataType::UInt64, false),
            Field::new("c", DataType::UInt64, false),
        ]);

        let plan = table_scan(Some("table"), &schema, None)
            .unwrap()
            .filter(
                cast(col("a"), DataType::Int64)
                    .lt(lit(1_i64))
                    .and(cast(col("a"), DataType::Int64).not_eq(lit(1_i64))),
            )
            .unwrap()
            .build()
            .unwrap();
        let rule = CommonSubexprEliminate::new();
        let optimized_plan = rule.rewrite(plan, &OptimizerContext::new()).unwrap();
        assert!(!optimized_plan.transformed);
        let optimized_plan = optimized_plan.data;

        let schema = optimized_plan.schema();
        let fields_with_datatypes: Vec<_> = schema
            .fields()
            .iter()
            .map(|field| (field.name(), field.data_type()))
            .collect();
        let formatted_fields_with_datatype = format!("{fields_with_datatypes:#?}");
        let expected = r#"[
    (
        "a",
        UInt64,
    ),
    (
        "b",
        UInt64,
    ),
    (
        "c",
        UInt64,
    ),
]"#;
        assert_eq!(expected, formatted_fields_with_datatype);
    }

    #[test]
    fn filter_schema_changed() -> Result<()> {
        let table_scan = test_table_scan()?;

        let plan = LogicalPlanBuilder::from(table_scan)
            .filter((lit(1) + col("a") - lit(10)).gt(lit(1) + col("a")))?
            .build()?;

        let expected = "Projection: test.a, test.b, test.c\
        \n  Filter: __common_expr_1 - Int32(10) > __common_expr_1\
        \n    Projection: Int32(1) + test.a AS __common_expr_1, test.a, test.b, test.c\
        \n      TableScan: test";

        assert_optimized_plan_eq(expected, plan, None);

        Ok(())
    }

    #[test]
    fn test_extract_expressions_from_grouping_set() -> Result<()> {
        let mut result = Vec::with_capacity(3);
        let grouping = grouping_set(vec![vec![col("a"), col("b")], vec![col("c")]]);
        let schema = DFSchema::from_unqualifed_fields(
            vec![
                Field::new("a", DataType::Int32, false),
                Field::new("b", DataType::Int32, false),
                Field::new("c", DataType::Int32, false),
            ]
            .into(),
            HashMap::default(),
        )?;
        extract_expressions(&grouping, &schema, &mut result)?;

        assert!(result.len() == 3);
        Ok(())
    }

    #[test]
    fn test_extract_expressions_from_grouping_set_with_identical_expr() -> Result<()> {
        let mut result = Vec::with_capacity(2);
        let grouping = grouping_set(vec![vec![col("a"), col("b")], vec![col("a")]]);
        let schema = DFSchema::from_unqualifed_fields(
            vec![
                Field::new("a", DataType::Int32, false),
                Field::new("b", DataType::Int32, false),
            ]
            .into(),
            HashMap::default(),
        )?;
        extract_expressions(&grouping, &schema, &mut result)?;

        assert!(result.len() == 2);
        Ok(())
    }

    #[test]
    fn test_alias_collision() -> Result<()> {
        let table_scan = test_table_scan()?;

        let config = &OptimizerContext::new();
        let common_expr_1 = config.alias_generator().next(CSE_PREFIX);
        let plan = LogicalPlanBuilder::from(table_scan.clone())
            .project(vec![
                (col("a") + col("b")).alias(common_expr_1.clone()),
                col("c"),
            ])?
            .project(vec![
                col(common_expr_1.clone()).alias("c1"),
                col(common_expr_1).alias("c2"),
                (col("c") + lit(2)).alias("c3"),
                (col("c") + lit(2)).alias("c4"),
            ])?
            .build()?;

        let expected = "Projection: __common_expr_1 AS c1, __common_expr_1 AS c2, __common_expr_2 AS c3, __common_expr_2 AS c4\
        \n  Projection: test.c + Int32(2) AS __common_expr_2, __common_expr_1, test.c\
        \n    Projection: test.a + test.b AS __common_expr_1, test.c\
        \n      TableScan: test";

        assert_optimized_plan_eq(expected, plan, Some(config));

        let config = &OptimizerContext::new();
        let _common_expr_1 = config.alias_generator().next(CSE_PREFIX);
        let common_expr_2 = config.alias_generator().next(CSE_PREFIX);
        let plan = LogicalPlanBuilder::from(table_scan.clone())
            .project(vec![
                (col("a") + col("b")).alias(common_expr_2.clone()),
                col("c"),
            ])?
            .project(vec![
                col(common_expr_2.clone()).alias("c1"),
                col(common_expr_2).alias("c2"),
                (col("c") + lit(2)).alias("c3"),
                (col("c") + lit(2)).alias("c4"),
            ])?
            .build()?;

        let expected = "Projection: __common_expr_2 AS c1, __common_expr_2 AS c2, __common_expr_3 AS c3, __common_expr_3 AS c4\
        \n  Projection: test.c + Int32(2) AS __common_expr_3, __common_expr_2, test.c\
        \n    Projection: test.a + test.b AS __common_expr_2, test.c\
        \n      TableScan: test";

        assert_optimized_plan_eq(expected, plan, Some(config));

        Ok(())
    }

    #[test]
    fn test_extract_expressions_from_col() -> Result<()> {
        let mut result = Vec::with_capacity(1);
        let schema = DFSchema::from_unqualifed_fields(
            vec![Field::new("a", DataType::Int32, false)].into(),
            HashMap::default(),
        )?;
        extract_expressions(&col("a"), &schema, &mut result)?;

        assert!(result.len() == 1);
        Ok(())
    }
}<|MERGE_RESOLUTION|>--- conflicted
+++ resolved
@@ -1086,15 +1086,8 @@
     use arrow::datatypes::{DataType, Field, Schema};
     use datafusion_expr::expr::AggregateFunction;
     use datafusion_expr::logical_plan::{table_scan, JoinType};
-<<<<<<< HEAD
     use datafusion_expr::{
-        avg, lit, logical_plan::builder::LogicalPlanBuilder, BinaryExpr,
-    };
-=======
-
->>>>>>> d32747d0
-    use datafusion_expr::{
-        grouping_set, AccumulatorFactoryFunction, AggregateUDF, Signature,
+        grouping_set, AccumulatorFactoryFunction, AggregateUDF, BinaryExpr, Signature,
         SimpleAggregateUDF, Volatility,
     };
     use datafusion_expr::{lit, logical_plan::builder::LogicalPlanBuilder};
@@ -1199,7 +1192,6 @@
         assert_eq!(hashes.len(), 3);
 
         let expected = vec![
-<<<<<<< HEAD
             (
                 8,
                 Some(Identifier {
@@ -1228,21 +1220,6 @@
             (4, None),
             (7, None),
         ];
-=======
-            (8, "{(sum(a + Int32(1)) - avg(c)) * Int32(2)|{Int32(2)}|{sum(a + Int32(1)) - avg(c)|{avg(c)|{c}}|{sum(a + Int32(1))|{a + Int32(1)|{Int32(1)}|{a}}}}}"),
-            (6, "{sum(a + Int32(1)) - avg(c)|{avg(c)|{c}}|{sum(a + Int32(1))|{a + Int32(1)|{Int32(1)}|{a}}}}"),
-            (3, ""),
-            (2, "{a + Int32(1)|{Int32(1)}|{a}}"),
-            (0, ""),
-            (1, ""),
-            (5, ""),
-            (4, ""),
-            (7, "")
-        ]
-        .into_iter()
-        .map(|(number, id)| (number, id.into()))
-        .collect::<Vec<_>>();
->>>>>>> d32747d0
         assert_eq!(expected, id_array);
 
         // include aggregates
@@ -1258,7 +1235,6 @@
         assert_eq!(hashes.len(), 5);
 
         let expected = vec![
-<<<<<<< HEAD
             (
                 8,
                 Some(Identifier {
@@ -1299,21 +1275,6 @@
             (4, None),
             (7, None),
         ];
-=======
-            (8, "{(sum(a + Int32(1)) - avg(c)) * Int32(2)|{Int32(2)}|{sum(a + Int32(1)) - avg(c)|{avg(c)|{c}}|{sum(a + Int32(1))|{a + Int32(1)|{Int32(1)}|{a}}}}}"),
-            (6, "{sum(a + Int32(1)) - avg(c)|{avg(c)|{c}}|{sum(a + Int32(1))|{a + Int32(1)|{Int32(1)}|{a}}}}"),
-            (3, "{sum(a + Int32(1))|{a + Int32(1)|{Int32(1)}|{a}}}"),
-            (2, "{a + Int32(1)|{Int32(1)}|{a}}"),
-            (0, ""),
-            (1, ""),
-            (5, "{avg(c)|{c}}"),
-            (4, ""),
-            (7, "")
-        ]
-        .into_iter()
-        .map(|(number, id)| (number, id.into()))
-        .collect::<Vec<_>>();
->>>>>>> d32747d0
         assert_eq!(expected, id_array);
 
         Ok(())
