--- conflicted
+++ resolved
@@ -45,16 +45,9 @@
 use datafusion_expr::type_coercion::{is_datetime, is_utf8_or_large_utf8};
 use datafusion_expr::utils::merge_schema;
 use datafusion_expr::{
-<<<<<<< HEAD
-    type_coercion, window_function, AggregateFunction, BuiltinScalarFunction, Expr,
-    ExprSchemable, LogicalPlan, Operator, Projection, ScalarFunctionDefinition,
-    Signature, WindowFrame, WindowFrameBound, WindowFrameUnits,
-=======
-    is_false, is_not_false, is_not_true, is_not_unknown, is_true, is_unknown,
     type_coercion, AggregateFunction, BuiltinScalarFunction, Expr, ExprSchemable,
     LogicalPlan, Operator, Projection, ScalarFunctionDefinition, Signature, WindowFrame,
     WindowFrameBound, WindowFrameUnits,
->>>>>>> bf0a39a7
 };
 
 use crate::analyzer::AnalyzerRule;
@@ -308,34 +301,8 @@
                     internal_err!("Function `Expr` with name should be resolved.")?
                 }
             },
-<<<<<<< HEAD
             Expr::WindowFunction(_) => {
                 if let Expr::WindowFunction(WindowFunction {
-=======
-            Expr::WindowFunction(WindowFunction {
-                fun,
-                args,
-                partition_by,
-                order_by,
-                window_frame,
-            }) => {
-                let window_frame =
-                    coerce_window_frame(window_frame, &self.schema, &order_by)?;
-
-                let args = match &fun {
-                    expr::WindowFunctionDefinition::AggregateFunction(fun) => {
-                        coerce_agg_exprs_for_signature(
-                            fun,
-                            &args,
-                            &self.schema,
-                            &fun.signature(),
-                        )?
-                    }
-                    _ => args,
-                };
-
-                let expr = Expr::WindowFunction(WindowFunction::new(
->>>>>>> bf0a39a7
                     fun,
                     args,
                     partition_by,
@@ -347,7 +314,7 @@
                     let window_frame =
                         coerce_window_frame(window_frame, &self.schema, &order_by)?;
                     let args = match &fun {
-                        window_function::WindowFunction::AggregateFunction(fun) => {
+                        expr::WindowFunctionDefinition::AggregateFunction(fun) => {
                             coerce_agg_exprs_for_signature(
                                 fun,
                                 &args,
